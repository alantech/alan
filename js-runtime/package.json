{
  "name": "alan-js-runtime",
<<<<<<< HEAD
  "version": "0.1.39-beta1",
=======
  "version": "0.1.40",
>>>>>>> bacb5a69
  "description": "The runtime component for alan-js. Separately licensed from the compiler.",
  "main": "index.js",
  "scripts": {
    "test": "echo \"Error: no test specified\" && exit 1"
  },
  "keywords": [
    "alan",
    "alan-js",
    "runtime",
    "transpiler"
  ],
  "author": "David Ellis <david@alantechnologies.com>",
  "license": "Apache-2.0",
  "dependencies": {
    "cross-fetch": "^3.0.6",
    "xxhashjs": "^0.2.2"
  }
}<|MERGE_RESOLUTION|>--- conflicted
+++ resolved
@@ -1,10 +1,6 @@
 {
   "name": "alan-js-runtime",
-<<<<<<< HEAD
-  "version": "0.1.39-beta1",
-=======
   "version": "0.1.40",
->>>>>>> bacb5a69
   "description": "The runtime component for alan-js. Separately licensed from the compiler.",
   "main": "index.js",
   "scripts": {
