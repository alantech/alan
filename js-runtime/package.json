{
  "name": "alan-js-runtime",
<<<<<<< HEAD
  "version": "0.1.42-beta19",
=======
  "version": "0.1.42-beta24",
>>>>>>> cff0278d
  "description": "The runtime component for alan-js. Separately licensed from the compiler.",
  "main": "index.js",
  "scripts": {
    "test": "echo \"Error: no test specified\" && exit 1"
  },
  "keywords": [
    "alan",
    "alan-js",
    "runtime",
    "transpiler"
  ],
  "author": "David Ellis <david@alantechnologies.com>",
  "license": "Apache-2.0",
  "dependencies": {
    "cross-fetch": "^3.0.6",
    "xxhashjs": "^0.2.2"
  }
}<|MERGE_RESOLUTION|>--- conflicted
+++ resolved
@@ -1,10 +1,6 @@
 {
   "name": "alan-js-runtime",
-<<<<<<< HEAD
-  "version": "0.1.42-beta19",
-=======
   "version": "0.1.42-beta24",
->>>>>>> cff0278d
   "description": "The runtime component for alan-js. Separately licensed from the compiler.",
   "main": "index.js",
   "scripts": {
