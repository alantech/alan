--- conflicted
+++ resolved
@@ -2,13 +2,8 @@
 use std::fs::read;
 use std::path::Path;
 
-<<<<<<< HEAD
-use anycloud::deploy::{get_config, info, new, terminate, upgrade};
-use anycloud::oauth::{authenticate, get_token};
-=======
 use anycloud::deploy;
 use anycloud::oauth::authenticate;
->>>>>>> 573520e2
 use base64;
 use clap::{crate_name, crate_version, App, AppSettings, SubCommand};
 use tokio::runtime::Builder;
@@ -160,51 +155,11 @@
         authenticate().await;
         match sub_matches.subcommand() {
           ("new", Some(matches)) => {
-<<<<<<< HEAD
-            let config = get_config().await;
-            let agz_file = matches.value_of("AGZ_FILE").unwrap();
-            let deploy_name = matches
-              .value_of("DEPLOY_NAME")
-              .unwrap_or(config.keys().take(1).next().unwrap());
-            let app_id = matches.value_of("app-id");
-            let body = json!({
-              "deployConfig": config,
-              "deployName": deploy_name,
-              "agzB64": get_agz_b64(agz_file),
-              "alanVersion": concat!("v", crate_version!()),
-              "appId": app_id,
-              "accessToken": get_token(),
-              "osName": std::env::consts::OS,
-            });
-            new(body).await;
-          }
-          ("terminate", Some(matches)) => {
-            let app_id = matches.value_of("APP_ID").unwrap();
-            terminate(app_id).await;
-=======
             let agz_file = matches.value_of("AGZ_FILE").unwrap();
             deploy::new(get_agz_b64(agz_file), None, None).await;
->>>>>>> 573520e2
           }
           ("terminate", _) => deploy::terminate().await,
           ("upgrade", Some(matches)) => {
-<<<<<<< HEAD
-            let config = get_config().await;
-            let cluster_id = matches.value_of("APP_ID").unwrap();
-            let agz_file = matches.value_of("AGZ_FILE").unwrap();
-            let body = json!({
-              "clusterId": cluster_id,
-              "deployConfig": config,
-              "agzB64": get_agz_b64(agz_file),
-              "alanVersion": concat!("v", crate_version!()),
-              "accessToken": get_token(),
-              "osName": std::env::consts::OS,
-            });
-            upgrade(body).await;
-          }
-          ("info", _) => {
-            info().await;
-=======
             let agz_file = matches.value_of("AGZ_FILE").unwrap();
             deploy::upgrade(get_agz_b64(agz_file), None, None).await;
           }
@@ -230,7 +185,6 @@
               // rely on AppSettings::SubcommandRequiredElseHelp
               _ => {}
             }
->>>>>>> 573520e2
           }
           // rely on AppSettings::SubcommandRequiredElseHelp
           _ => {}
