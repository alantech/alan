--- conflicted
+++ resolved
@@ -134,11 +134,8 @@
               "deployConfig": config,
               "deployName": deploy_name,
               "agzB64": get_agz_b64(agz_file),
-<<<<<<< HEAD
               "alanVersion": crate_version!(),
-=======
               "appId": app_id,
->>>>>>> 3f439f39
             });
             new(body).await;
           },
