pub mod daemon;
pub mod dns;
<<<<<<< HEAD
pub mod logger;
pub mod lrh;
=======
pub mod lrh;
pub mod stats;
>>>>>>> 31ae1118
<|MERGE_RESOLUTION|>--- conflicted
+++ resolved
@@ -1,9 +1,5 @@
 pub mod daemon;
 pub mod dns;
-<<<<<<< HEAD
 pub mod logger;
 pub mod lrh;
-=======
-pub mod lrh;
-pub mod stats;
->>>>>>> 31ae1118
+pub mod stats;