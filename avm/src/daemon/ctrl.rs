--- conflicted
+++ resolved
@@ -705,35 +705,8 @@
     }
   }
 
-<<<<<<< HEAD
-  pub async fn is_cluster_up(self: &mut ControlPort) -> bool {
-    let cluster_secret = CLUSTER_SECRET.get().unwrap().clone().unwrap();
-    let mut health = vec![];
-    let nodes = self.lrh.get_mut_nodes();
-    for node in nodes.iter() {
-      let mut req = Request::builder()
-        .method("GET")
-        .uri(format!("https://{}:4142/clusterHealth", node.id));
-      req = req.header(cluster_secret.as_str(), "true");
-      health.push(self.client.request(req.body(Body::empty()).unwrap()));
-    }
-    let health_res = join_all(health).await;
-    let mut results = Vec::new();
-    for res in health_res.iter() {
-      match res {
-        Err(_) => {
-          results.push(false);
-        }
-        Ok(res) => {
-          results.push(res.status().as_u16() == 200);
-        }
-      }
-    }
-    return results.iter().all(|e| *e);
-=======
   pub fn is_cluster_up(self: &mut ControlPort) -> bool {
     return self.vms_up.values().all(|s| *s);
->>>>>>> d0be222d
   }
 
   pub fn get_vm_for_key(self: &ControlPort, key: &str) -> &VMMetadata {
