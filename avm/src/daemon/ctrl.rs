use std::cmp;
use std::collections::HashMap;
use std::convert::Infallible;
use std::env;
use std::fs::{read, write};
use std::hash::Hasher;
use std::io;
use std::net::TcpStream;
use std::path::{Path, PathBuf};
use std::sync::Arc;

use anycloud::error;
<<<<<<< HEAD
=======
use anycloud::logger::ErrorType;
>>>>>>> 328675c8
use futures::future::join_all;
use hyper::{
  body,
  client::{Client, HttpConnector},
  Body, Request, Response,
};
// TODO: Restore rustls once it can connect directly by IP address
//use hyper_rustls::HttpsConnector;
use hyper_openssl::HttpsConnector;
use once_cell::sync::OnceCell;
use openssl::ssl::{SslConnector, SslMethod, SslVerifyMode};
//use rustls::ClientConfig;
use twox_hash::XxHash64;

<<<<<<< HEAD
use crate::daemon::daemon::{DaemonProperties, DaemonResult, CLUSTER_SECRET, DAEMON_PROPS};
=======
use crate::daemon::daemon::CLUSTER_SECRET;
use crate::daemon::dns::VMMetadata;
>>>>>>> 328675c8
use crate::make_server;
use crate::vm::http::{HttpType, HttpsConfig};
use crate::vm::opcode::REGION_VMS;

pub static NAIVE_CLIENT: OnceCell<Client<HttpsConnector<HttpConnector>>> = OnceCell::new();

#[derive(Debug)]
pub struct HashedId {
  pub id: String,
  pub hash: u64,
  pub is_up: bool,
}

impl HashedId {
  pub fn new(id: String) -> HashedId {
    let mut hasher = XxHash64::with_seed(0xa1a2);
    hasher.write(id.as_bytes());
    HashedId {
      id,
      hash: hasher.finish(),
      is_up: true, // Assume it's up and let the cron job mutate it over time
    }
  }
}

// An algorithm based on the classic Rendezvous Hash but with changes to make the performance
// closer to modern Consistent Hash algorithms while retaining Rendezvous Hash's coordination-free
// routing.
#[derive(Debug)]
pub struct LogRendezvousHash {
  sorted_hashes: Vec<HashedId>,
}

impl LogRendezvousHash {
  pub fn new(ids: Vec<String>) -> LogRendezvousHash {
    let mut sorted_hashes = Vec::with_capacity(ids.len());
    for id in ids {
      sorted_hashes.push(HashedId::new(id));
    }
    sorted_hashes.sort_by(|a, b| a.hash.cmp(&b.hash));
    LogRendezvousHash { sorted_hashes }
  }

  /// Replaces the prior set of ids with the new set. TODO: Skip re-hashing ids that already exist
  pub fn update(self: &mut LogRendezvousHash, ids: Vec<String>) {
    let mut sorted_hashes = Vec::with_capacity(ids.len());
    for id in ids {
      sorted_hashes.push(HashedId::new(id));
    }
    sorted_hashes.sort_by(|a, b| a.hash.cmp(&b.hash));
    self.sorted_hashes = sorted_hashes;
  }

  pub fn get_leader_id(&self) -> &str {
    if self.sorted_hashes.len() == 0 {
      return "";
    }
    let mut last_idx = self.sorted_hashes.len() - 1;
    while last_idx > 0 && !self.sorted_hashes[last_idx].is_up {
      last_idx = last_idx - 1;
    }
    &self.sorted_hashes[last_idx].id
  }

  pub fn get_mut_nodes(self: &mut LogRendezvousHash) -> &mut Vec<HashedId> {
    &mut self.sorted_hashes
  }

  pub fn _get_primary_node_id(&self, key: &str) -> &str {
    self.get_assigned_nodes_id(key)[0]
  }

  pub fn get_assigned_nodes_id(&self, key: &str) -> Vec<&str> {
    let top = cmp::min(3, self.sorted_hashes.len());
    let mut idx = self.get_idx_for_key(key);
    let mut ids: Vec<&str> = Vec::new();
    for _ in 0..top {
      ids.push(&self.sorted_hashes[idx].id);
      idx = (idx + 1) % self.sorted_hashes.len();
    }
    ids
  }

  // Runs a binary search for the record whose hash is closest to the key hash without
  // going over. If none are found, the *last* record in the list is returned as it wraps around.
  fn get_idx_for_key(&self, key: &str) -> usize {
    let mut key_hasher = XxHash64::with_seed(0xa1a2);
    key_hasher.write(key.as_bytes());
    let key_hash = key_hasher.finish();
    let idx = match self
      .sorted_hashes
      .binary_search_by(|a| a.hash.cmp(&key_hash))
    {
      Ok(res) => res,
      // All were too large, implies last (which wraps around) owns it
      Err(_) => self.sorted_hashes.len() - 1,
    };
    idx
  }
}

pub struct ControlPort {
  lrh: LogRendezvousHash,
  client: Client<HttpsConnector<HttpConnector>>,
  // TODO: Once the crazy type info of the server can be figured out, we can attach it to this
  // struct and then make it possible to wind down the control port server
  // server: &'a dyn Service<std::convert::Infallible>,
  vms: HashMap<String, VMMetadata>, // All VMs in the cluster. String is private IP
  self_vm: Option<VMMetadata>,      // This VM. Not set on initialization
  region_vms: HashMap<String, VMMetadata>, // VMs in the same cloud and region. String is private IP
  vms_up: HashMap<String, bool>,    // VMs by private IP versus health status
}

async fn control_port(req: Request<Body>) -> Result<Response<Body>, Infallible> {
  let cluster_secret = CLUSTER_SECRET.get().unwrap();
  if cluster_secret.is_some() && !req.headers().contains_key(cluster_secret.as_ref().unwrap()) {
    // If this control port is guarded by a secret string, make sure there's a header with that
    // secret as the key (we don't care about the value) and abort otherwise
    return Ok(Response::builder().status(500).body("fail".into()).unwrap());
  }
  match req.uri().path() {
    "/health" => Ok(Response::builder().status(200).body("ok".into()).unwrap()),
    "/clusterHealth" => handle_cluster_health(),
    "/start" => handle_start(req).await,
    _ => Ok(Response::builder().status(404).body("fail".into()).unwrap()),
  }
}

fn handle_cluster_health() -> Result<Response<Body>, Infallible> {
  if TcpStream::connect("127.0.0.1:443").is_err() {
    // If the Alan HTTPS server has not yet started, mark as a failure
    Ok(Response::builder().status(500).body("fail".into()).unwrap())
  } else if Path::new("./Dockerfile").exists()
    && Path::new("./app.tar.gz").exists()
    && TcpStream::connect("127.0.0.1:8088").is_err()
  {
    // If this is an Anycloud deployment and the child process hasn't started, mark as a failure
    // TODO: Any way to generalize this so we don't have special logic for Anycloud?
    Ok(Response::builder().status(500).body("fail".into()).unwrap())
  } else {
    // Everything passed, send an ok
    Ok(Response::builder().status(200).body("ok".into()).unwrap())
  }
}

<<<<<<< HEAD
async fn handle_start(req: Request<Body>) -> Result<Response<Body>, Infallible> {
  // Receive POST and save daemon properties
  match get_daemon_props(req).await {
    Ok(_) => Ok(Response::builder().status(200).body("ok".into()).unwrap()),
    Err(err) => {
      error!(DaemonStartFailed, "{:?}", err).await;
      Ok(Response::builder().status(500).body("fail".into()).unwrap())
    }
  }
}

async fn get_daemon_props(req: Request<Body>) -> DaemonResult<()> {
  let bytes = body::to_bytes(req.into_body()).await?;
  let body: DaemonProperties = serde_json::from_slice(&bytes).unwrap();
  maybe_dump_files(&body).await?;
  DAEMON_PROPS.set(body).unwrap();
  Ok(())
}

async fn maybe_dump_files(daemon_props: &DaemonProperties) -> DaemonResult<()> {
  let pwd = env::current_dir();
  match pwd {
    Ok(pwd) => {
      for (file_name, content) in &daemon_props.filesB64 {
        write_b64_file(&pwd, file_name, content)?;
      }
    }
    Err(err) => {
      let err = format!("{:?}", err);
      return Err(err.into());
    }
  }
  Ok(())
}

fn write_b64_file(pwd: &PathBuf, file_name: &str, content: &str) -> io::Result<()> {
  write(
    format!("{}/{}", pwd.display(), file_name),
    base64::decode(content).unwrap(),
  )
}

mod naive {
=======
// TODO: Revive once rustls supports IP addresses
/*mod naive {
>>>>>>> 328675c8
  use rustls;

  pub struct TLS {}

  impl rustls::ServerCertVerifier for TLS {
    fn verify_server_cert(
      &self,
      _roots: &rustls::RootCertStore,
      _presented_certs: &[rustls::Certificate],
      _dns_name: tokio_rustls::webpki::DNSNameRef,
      _ocsp_response: &[u8],
    ) -> Result<rustls::ServerCertVerified, rustls::TLSError> {
      Ok(rustls::ServerCertVerified::assertion())
    }
  }
}*/

impl ControlPort {
<<<<<<< HEAD
  pub async fn start() -> ControlPort {
    let pwd = env::current_dir();
    match pwd {
      Ok(pwd) => {
        let priv_key = read(format!("{}/key.pem", pwd.display()));
        let cert = read(format!("{}/certificate.pem", pwd.display()));
        if let (Ok(priv_key), Ok(cert)) = (priv_key, cert) {
          // TODO: Make this not a side-effect
          make_server!(
            HttpType::HTTPS(HttpsConfig {
              port: 4142, // 4 = A, 1 = L, 2 = N (sideways) => ALAN
              priv_key: String::from_utf8(priv_key).unwrap(),
              cert: String::from_utf8(cert).unwrap(),
            }),
            control_port
          );
          let mut tls = ClientConfig::new();
          tls
            .dangerous()
            .set_certificate_verifier(Arc::new(naive::TLS {}));
          let mut http_connector = HttpConnector::new();
          http_connector.enforce_http(false);

          ControlPort {
            lrh: LogRendezvousHash::new(vec![]),
            client: Client::builder().build::<_, Body>(HttpsConnector::from((http_connector, tls))),
          }
        } else {
          let err = "Failed getting ssl certificate or key";
          error!(NoSSLCert, "{}", err).await;
          std::process::exit(1);
        }
      }
      Err(err) => {
        let err = format!("{:?}", err);
        error!(CtrlPortStartFailed, "{:?}", err).await;
        std::process::exit(1);
      }
=======
  pub async fn start(priv_key_b64: &str, cert_b64: &str) -> ControlPort {
    // TODO: Make this not a side-effect
    make_server!(
      HttpType::HTTPS(HttpsConfig {
        port: 4142, // 4 = A, 1 = L, 2 = N (sideways) => ALAN
        priv_key_b64: priv_key_b64.to_string(),
        cert_b64: cert_b64.to_string(),
      }),
      control_port
    );
    let mut tls = SslConnector::builder(SslMethod::tls_client()).unwrap();
    tls.set_verify(SslVerifyMode::NONE);
    /*let mut tls = ClientConfig::new();
    tls
      .dangerous()
      .set_certificate_verifier(Arc::new(naive::TLS {}));*/
    let mut http_connector = HttpConnector::new();
    http_connector.enforce_http(false);

    // This works because we only construct the control port once
    let mut https = HttpsConnector::with_connector(http_connector, tls).unwrap();
    https.set_callback(|cc, _| {
      cc.set_use_server_name_indication(false);
      Ok(())
    });
    let client = Client::builder().build::<_, Body>(https);
    //let client = Client::builder().build::<_, Body>(HttpsConnector::from((http_connector, tls)));
    NAIVE_CLIENT.set(client).unwrap();
    // Make a second client. TODO: Share this? Or split into a naive-client generator function?
    let mut tls = SslConnector::builder(SslMethod::tls_client()).unwrap();
    tls.set_verify(SslVerifyMode::NONE);
    /*let mut tls = ClientConfig::new();
    tls
      .dangerous()
      .set_certificate_verifier(Arc::new(naive::TLS {}));*/
    let mut http_connector = HttpConnector::new();
    http_connector.enforce_http(false);
    let mut https = HttpsConnector::with_connector(http_connector, tls).unwrap();
    https.set_callback(|cc, _| {
      cc.set_use_server_name_indication(false);
      Ok(())
    });
    let client = Client::builder().build::<_, Body>(https);
    //let client = Client::builder().build::<_, Body>(HttpsConnector::from((http_connector, tls)));

    ControlPort {
      lrh: LogRendezvousHash::new(vec![]),
      client,
      vms: HashMap::new(),
      self_vm: None,
      region_vms: HashMap::new(),
      vms_up: HashMap::new(),
>>>>>>> 328675c8
    }
  }

  pub async fn update_vms(self: &mut ControlPort, self_ip: &str, vms: Vec<VMMetadata>) {
    let ips = vms
      .iter()
      .map(|vm| vm.private_ip_addr.to_string())
      .collect();
    let self_vm_vec: Vec<&VMMetadata> = vms
      .iter()
      .filter(|vm| vm.private_ip_addr == self_ip)
      .collect();
    if self_vm_vec.len() == 0 {
      error!(
        ErrorType::NoDnsPrivateIp,
        "Failed to find self in cluster. Maybe I am being shut down?"
      )
      .await;
      // TODO: Should this error propagate up to the stats loop or no?
      return;
    } else if self_vm_vec.len() > 1 {
      // This hopefully never happens, but if it does, we need to change the daemon initialization
      error!(
        ErrorType::DuplicateDnsPrivateIp,
        "Private IP address collision detected! I don't know who I really am!"
      )
      .await;
      // TODO: Should this error propagate up to the stats loop or no?
      return;
    }
    let self_vm = self_vm_vec[0].clone();
    let mut region_vms = HashMap::new();
    vms
      .iter()
      .filter(|vm| vm.cloud == self_vm.cloud && vm.region == self_vm.region)
      .for_each(|vm| {
        region_vms.insert(vm.private_ip_addr.clone(), vm.clone());
      });
    let mut all_vms = HashMap::new();
    vms.iter().for_each(|vm| {
      all_vms.insert(vm.private_ip_addr.clone(), vm.clone());
    });
    let mut other_region_ips: Vec<String> = region_vms
      .keys()
      .filter(|ip| ip.as_str() != self_ip)
      .filter(|ip| *self.vms_up.get(ip.clone()).unwrap_or(&false))
      .map(|ip| ip.clone())
      .collect();
    let region_ips = Arc::clone(&REGION_VMS);
    let mut region_ips_mut = region_ips.write().unwrap();
    region_ips_mut.clear();
    region_ips_mut.append(&mut other_region_ips);
    drop(region_ips_mut);
    drop(region_ips);
    self.vms = all_vms;
    self.self_vm = Some(self_vm);
    self.region_vms = region_vms;
    self.lrh.update(ips);
  }

  pub fn is_leader(self: &ControlPort) -> bool {
    match &self.self_vm {
      Some(self_vm) => self.lrh.get_leader_id() == self_vm.private_ip_addr,
      None => false,
    }
  }

  pub fn get_leader(self: &ControlPort) -> Option<&VMMetadata> {
    self.vms.get(self.lrh.get_leader_id())
  }

  pub async fn check_cluster_health(self: &mut ControlPort) {
    let cluster_secret = CLUSTER_SECRET.get().unwrap().as_ref().unwrap().clone();
    let mut health = vec![];
    let nodes = self.lrh.get_mut_nodes();
    for node in nodes.iter() {
      let mut req = Request::builder()
        .method("GET")
        .uri(format!("https://{}:4142/clusterHealth", node.id));
      req = req.header(cluster_secret.as_str(), "true");
      health.push(self.client.request(req.body(Body::empty()).unwrap()));
    }
    let health_res = join_all(health).await;
    for (i, res) in health_res.iter().enumerate() {
      match res {
        Err(_) => {
          nodes[i].is_up = false;
          self.vms_up.insert(nodes[i].id.clone(), false);
        }
        Ok(res) => {
          let is_up = res.status().as_u16() == 200;
          nodes[i].is_up = is_up;
          self.vms_up.insert(nodes[i].id.clone(), is_up);
        }
      }
    }
  }
}<|MERGE_RESOLUTION|>--- conflicted
+++ resolved
@@ -10,10 +10,7 @@
 use std::sync::Arc;
 
 use anycloud::error;
-<<<<<<< HEAD
-=======
 use anycloud::logger::ErrorType;
->>>>>>> 328675c8
 use futures::future::join_all;
 use hyper::{
   body,
@@ -28,12 +25,8 @@
 //use rustls::ClientConfig;
 use twox_hash::XxHash64;
 
-<<<<<<< HEAD
 use crate::daemon::daemon::{DaemonProperties, DaemonResult, CLUSTER_SECRET, DAEMON_PROPS};
-=======
-use crate::daemon::daemon::CLUSTER_SECRET;
 use crate::daemon::dns::VMMetadata;
->>>>>>> 328675c8
 use crate::make_server;
 use crate::vm::http::{HttpType, HttpsConfig};
 use crate::vm::opcode::REGION_VMS;
@@ -179,7 +172,6 @@
   }
 }
 
-<<<<<<< HEAD
 async fn handle_start(req: Request<Body>) -> Result<Response<Body>, Infallible> {
   // Receive POST and save daemon properties
   match get_daemon_props(req).await {
@@ -222,11 +214,8 @@
   )
 }
 
-mod naive {
-=======
 // TODO: Revive once rustls supports IP addresses
 /*mod naive {
->>>>>>> 328675c8
   use rustls;
 
   pub struct TLS {}
@@ -245,7 +234,6 @@
 }*/
 
 impl ControlPort {
-<<<<<<< HEAD
   pub async fn start() -> ControlPort {
     let pwd = env::current_dir();
     match pwd {
@@ -262,16 +250,48 @@
             }),
             control_port
           );
-          let mut tls = ClientConfig::new();
+          let mut tls = SslConnector::builder(SslMethod::tls_client()).unwrap();
+          tls.set_verify(SslVerifyMode::NONE);
+          /*let mut tls = ClientConfig::new();
           tls
             .dangerous()
-            .set_certificate_verifier(Arc::new(naive::TLS {}));
+            .set_certificate_verifier(Arc::new(naive::TLS {}));*/
           let mut http_connector = HttpConnector::new();
           http_connector.enforce_http(false);
 
+          // This works because we only construct the control port once
+          let mut https = HttpsConnector::with_connector(http_connector, tls).unwrap();
+          https.set_callback(|cc, _| {
+            cc.set_use_server_name_indication(false);
+            Ok(())
+          });
+          let client = Client::builder().build::<_, Body>(https);
+          //let client = Client::builder().build::<_, Body>(HttpsConnector::from((http_connector, tls)));
+          NAIVE_CLIENT.set(client).unwrap();
+          // Make a second client. TODO: Share this? Or split into a naive-client generator function?
+          let mut tls = SslConnector::builder(SslMethod::tls_client()).unwrap();
+          tls.set_verify(SslVerifyMode::NONE);
+          /*let mut tls = ClientConfig::new();
+          tls
+            .dangerous()
+            .set_certificate_verifier(Arc::new(naive::TLS {}));*/
+          let mut http_connector = HttpConnector::new();
+          http_connector.enforce_http(false);
+          let mut https = HttpsConnector::with_connector(http_connector, tls).unwrap();
+          https.set_callback(|cc, _| {
+            cc.set_use_server_name_indication(false);
+            Ok(())
+          });
+          let client = Client::builder().build::<_, Body>(https);
+          //let client = Client::builder().build::<_, Body>(HttpsConnector::from((http_connector, tls)));
+
           ControlPort {
             lrh: LogRendezvousHash::new(vec![]),
-            client: Client::builder().build::<_, Body>(HttpsConnector::from((http_connector, tls))),
+            client,
+            vms: HashMap::new(),
+            self_vm: None,
+            region_vms: HashMap::new(),
+            vms_up: HashMap::new(),
           }
         } else {
           let err = "Failed getting ssl certificate or key";
@@ -284,60 +304,6 @@
         error!(CtrlPortStartFailed, "{:?}", err).await;
         std::process::exit(1);
       }
-=======
-  pub async fn start(priv_key_b64: &str, cert_b64: &str) -> ControlPort {
-    // TODO: Make this not a side-effect
-    make_server!(
-      HttpType::HTTPS(HttpsConfig {
-        port: 4142, // 4 = A, 1 = L, 2 = N (sideways) => ALAN
-        priv_key_b64: priv_key_b64.to_string(),
-        cert_b64: cert_b64.to_string(),
-      }),
-      control_port
-    );
-    let mut tls = SslConnector::builder(SslMethod::tls_client()).unwrap();
-    tls.set_verify(SslVerifyMode::NONE);
-    /*let mut tls = ClientConfig::new();
-    tls
-      .dangerous()
-      .set_certificate_verifier(Arc::new(naive::TLS {}));*/
-    let mut http_connector = HttpConnector::new();
-    http_connector.enforce_http(false);
-
-    // This works because we only construct the control port once
-    let mut https = HttpsConnector::with_connector(http_connector, tls).unwrap();
-    https.set_callback(|cc, _| {
-      cc.set_use_server_name_indication(false);
-      Ok(())
-    });
-    let client = Client::builder().build::<_, Body>(https);
-    //let client = Client::builder().build::<_, Body>(HttpsConnector::from((http_connector, tls)));
-    NAIVE_CLIENT.set(client).unwrap();
-    // Make a second client. TODO: Share this? Or split into a naive-client generator function?
-    let mut tls = SslConnector::builder(SslMethod::tls_client()).unwrap();
-    tls.set_verify(SslVerifyMode::NONE);
-    /*let mut tls = ClientConfig::new();
-    tls
-      .dangerous()
-      .set_certificate_verifier(Arc::new(naive::TLS {}));*/
-    let mut http_connector = HttpConnector::new();
-    http_connector.enforce_http(false);
-    let mut https = HttpsConnector::with_connector(http_connector, tls).unwrap();
-    https.set_callback(|cc, _| {
-      cc.set_use_server_name_indication(false);
-      Ok(())
-    });
-    let client = Client::builder().build::<_, Body>(https);
-    //let client = Client::builder().build::<_, Body>(HttpsConnector::from((http_connector, tls)));
-
-    ControlPort {
-      lrh: LogRendezvousHash::new(vec![]),
-      client,
-      vms: HashMap::new(),
-      self_vm: None,
-      region_vms: HashMap::new(),
-      vms_up: HashMap::new(),
->>>>>>> 328675c8
     }
   }
 
