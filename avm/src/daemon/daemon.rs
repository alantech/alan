<<<<<<< HEAD
=======
use std::convert::Infallible;
>>>>>>> 31ae1118
use std::env;
use std::fs::read;
use std::io::Read;
use std::net::TcpStream;
use std::path::Path;

use anycloud::deploy;
use base64;
use byteorder::{LittleEndian, ReadBytesExt};
use flate2::read::GzDecoder;
use hyper::{Body, Request, Response};
use once_cell::sync::OnceCell;
use serde_json::{json, Value};
<<<<<<< HEAD
use futures::stream::StreamExt;
#[cfg(target_os = "linux")]
use heim_cpu::os::linux::CpuTimeExt;
#[cfg(target_os = "linux")]
use heim_memory::os::linux::MemoryExt;
use heim_process::processes;
use heim_common::units::{information::kilobyte, ratio::ratio, time::second};
use log::info;
=======
>>>>>>> 31ae1118
use tokio::process::Command;
use tokio::task;
use tokio::time::{sleep, Duration};

use crate::daemon::dns::DNS;
use crate::daemon::logger::init;
use crate::daemon::lrh::LogRendezvousHash;
use crate::daemon::stats::get_v1_stats;
use crate::make_server;
use crate::vm::http::{HttpConfig, HttpType, HttpsConfig};
use crate::vm::run::run;

pub static CLUSTER_SECRET: OnceCell<Option<String>> = OnceCell::new();

#[cfg(target_os = "linux")]
async fn get_private_ip() -> String {
  let res = Command::new("hostname").arg("-I").output().await;
  let err = "Failed to execute `hostname`";
  let stdout = res.expect(err).stdout;
  String::from_utf8(stdout)
    .expect(err)
    .trim()
    .split_whitespace()
    .next()
    .unwrap()
    .to_string()
}

#[cfg(not(target_os = "linux"))]
async fn get_private_ip() -> String {
  panic!("`hostname` command does not exist in this OS");
}

async fn post_v1(endpoint: &str, body: Value) -> String {
  let resp = deploy::post_v1(endpoint, body).await;
  match resp {
    Ok(res) => res,
    Err(err) => format!("{:?}", err),
  }
}

async fn post_v1_scale(
  cluster_id: &str,
  agz_b64: &str,
  deploy_token: &str,
  factor: &str,
) -> String {
  // transmit the Dockerfile and app.tar.gz if both are available
  let pwd = env::current_dir();
  match pwd {
    Ok(pwd) => {
      let dockerfile = read(format!("{}/Dockerfile", pwd.display()));
      let app_tar_gz = read(format!("{}/app.tar.gz", pwd.display()));
      let env_file = read(format!("{}/anycloud.env", pwd.display()));
      let mut scale_body = json!({
        "clusterId": cluster_id,
        "agzB64": agz_b64,
        "deployToken": deploy_token,
        "clusterFactor": factor,
      });
      if let (Ok(dockerfile), Ok(app_tar_gz)) = (dockerfile, app_tar_gz) {
<<<<<<< HEAD
        scale_body.as_object_mut().unwrap().insert(format!("DockerfileB64"), json!(base64::encode(dockerfile)));
        scale_body.as_object_mut().unwrap().insert(format!("appTarGzB64"), json!(base64::encode(app_tar_gz)));
      }
      if let Ok(env_file) = env_file {
        scale_body.as_object_mut().unwrap().insert(format!("envB64"), json!(base64::encode(env_file)));
      };
      post_v1("scale", scale_body).await
    },
    Err(err) => format!("{:?}", err),
  }
}

async fn get_procs_cpu_usage() -> Vec<f32> {
  let mut usages = Vec::new();
  let mut processes = processes();
  while let Some(process) = processes.next().await {
    if let Ok(proc) = process {
      let measurement_1 = proc.cpu_usage().await.expect("Failed to get CPU usage for process");
      // CpuUsage struct represents instantaneous CPU usage and
      // does not represent any reasonable value by itself
      sleep(Duration::from_secs(1)).await;
      let measurement_2 = proc.cpu_usage().await.expect("Failed to get CPU usage for process");
      let usage = (measurement_2 - measurement_1).get::<ratio>();
      usages.push(usage);
    }
  }
  usages
}

#[cfg(target_os = "linux")]
async fn get_v1_stats() -> VMStatsV1 {
  let memory = heim_memory::memory().await.expect("Failed to get system memory information");
  let swap = heim_memory::swap().await.expect("Failed to get swap information");
  VMStatsV1 {
    cpuSecs: heim_cpu::times().map(|r| {
      let cpu = r.expect("Failed to get CPU times");
      CPUSecsV1 {
        user: cpu.user().get::<second>(),
        system: cpu.system().get::<second>(),
        idle: cpu.idle().get::<second>(),
        irq: cpu.irq().get::<second>(),
        nice: cpu.nice().get::<second>(),
        ioWait: cpu.io_wait().get::<second>(),
        softIrq: cpu.soft_irq().get::<second>(),
        steal: cpu.steal().get::<second>(),
      }
    }).collect().await,
    procsCpuUsage: get_procs_cpu_usage().await,
    totalMemoryKb: memory.total().get::<kilobyte>(),
    availableMemoryKb: memory.available().get::<kilobyte>(),
    freeMemoryKb: memory.free().get::<kilobyte>(),
    activeMemoryKb: memory.active().get::<kilobyte>(),
    usedMemoryKb: memory.used().get::<kilobyte>(),
    totalSwapKb: swap.total().get::<kilobyte>(),
    usedSwapKb: swap.used().get::<kilobyte>(),
    freeSwapKb: swap.free().get::<kilobyte>(),
  }
}

// zero out linux specific stats
#[cfg(not(target_os = "linux"))]
async fn get_v1_stats() -> VMStatsV1 {
  let memory = heim_memory::memory().await.expect("Failed to get system memory information");
  let swap = heim_memory::swap().await.expect("Failed to get swap information");
  VMStatsV1 {
    cpuSecs: heim_cpu::times().map(|r| {
      let cpu = r.expect("Failed to get CPU times");
      CPUSecsV1 {
        user: cpu.user().get::<second>(),
        system: cpu.system().get::<second>(),
        idle: cpu.idle().get::<second>(),
        irq: 0.0,
        nice: 0.0,
        ioWait: 0.0,
        softIrq: 0.0,
        steal: 0.0,
=======
        scale_body
          .as_object_mut()
          .unwrap()
          .insert(format!("DockerfileB64"), json!(base64::encode(dockerfile)));
        scale_body
          .as_object_mut()
          .unwrap()
          .insert(format!("appTarGzB64"), json!(base64::encode(app_tar_gz)));
>>>>>>> 31ae1118
      }
      if let Ok(env_file) = env_file {
        scale_body
          .as_object_mut()
          .unwrap()
          .insert(format!("envB64"), json!(base64::encode(env_file)));
      };
      post_v1("scale", scale_body).await
    }
    Err(err) => format!("{:?}", err),
  }
}

// returns cluster delta
async fn post_v1_stats(cluster_id: &str, deploy_token: &str) -> String {
  let vm_stats = get_v1_stats().await;
  let mut stats_body = json!({
    "deployToken": deploy_token,
    "vmStats": vm_stats,
    "clusterId": cluster_id,
  });
  let cluster_secret = CLUSTER_SECRET.get().unwrap();
  if let Some(cluster_secret) = cluster_secret.as_ref() {
    stats_body
      .as_object_mut()
      .unwrap()
      .insert("clusterSecret".to_string(), json!(cluster_secret));
  }
  post_v1("stats", stats_body).await
}

async fn control_port(req: Request<Body>) -> Result<Response<Body>, Infallible> {
  let cluster_secret = CLUSTER_SECRET.get().unwrap();
  if cluster_secret.is_some() && !req.headers().contains_key(cluster_secret.as_ref().unwrap()) {
    // If this control port is guarded by a secret string, make sure there's a header with that
    // secret as the key (we don't care about the value) and abort otherwise
    Ok(Response::builder().status(500).body("fail".into()).unwrap())
  } else if TcpStream::connect("127.0.0.1:443").is_err() {
    // If the Alan HTTPS server has not yet started, mark as a failure
    Ok(Response::builder().status(500).body("fail".into()).unwrap())
  } else if Path::new("./Dockerfile").exists()
    && Path::new("./app.tar.gz").exists()
    && TcpStream::connect("127.0.0.1:8088").is_err()
  {
    // If this is an Anycloud deployment and the child process hasn't started, mark as a failure
    // TODO: Any way to generalize this so we don't have special logic for Anycloud?
    Ok(Response::builder().status(500).body("fail".into()).unwrap())
  } else {
    // Everything passed, send an ok
    Ok(Response::builder().status(200).body("ok".into()).unwrap())
  }
}

async fn run_agz_b64(agz_b64: &str, priv_key_b64: Option<&str>, cert_b64: Option<&str>) {
  let bytes = base64::decode(agz_b64).unwrap();
  let agz = GzDecoder::new(bytes.as_slice());
  let count = agz.bytes().count();
  let mut bytecode = vec![0; count / 8];
  let mut gz = GzDecoder::new(bytes.as_slice());
  gz.read_i64_into::<LittleEndian>(&mut bytecode).unwrap();
  if let (Some(priv_key_b64), Some(cert_b64)) = (priv_key_b64, cert_b64) {
    // Spin up a control port if we can start a secure connection
    make_server!(
      HttpType::HTTPS(HttpsConfig {
        port: 4142, // 4 = A, 1 = L, 2 = N (sideways) => ALAN
        priv_key_b64: priv_key_b64.to_string(),
        cert_b64: cert_b64.to_string(),
      }),
      control_port
    );
    run(
      bytecode,
      HttpType::HTTPS(HttpsConfig {
        port: 443,
        priv_key_b64: priv_key_b64.to_string(),
        cert_b64: cert_b64.to_string(),
      }),
    )
    .await;
  } else {
    run(bytecode, HttpType::HTTP(HttpConfig { port: 80 })).await;
  }
}

pub async fn start(
  cluster_id: &str,
  agz_b64: &str,
  deploy_token: &str,
  domain: &str,
  priv_key_b64: Option<&str>,
  cert_b64: Option<&str>,
) {
  init().unwrap(); // Logger initialization
  let cluster_id = cluster_id.to_string();
  let deploy_token = deploy_token.to_string();
  let agzb64 = agz_b64.to_string();
  let domain = domain.to_string();
  task::spawn(async move {
    // TODO even better period determination
    let period = Duration::from_secs(5 * 60);
    let dns = DNS::new(&domain);
    let self_ip = get_private_ip().await;
    let mut cluster_size = 0;
    let mut leader_ip = "".to_string();
    loop {
      sleep(period).await;
      let vms = dns.get_vms(&cluster_id).await;
      // triggered the first time since cluster_size == 0
      // and every time the cluster changes size
      if vms.len() != cluster_size {
        cluster_size = vms.len();
        let ips = vms
          .iter()
          .map(|vm| vm.private_ip_addr.to_string())
          .collect();
        let lrh = LogRendezvousHash::new(ips);
        leader_ip = lrh.get_leader_id().to_string();
      }
      if leader_ip == self_ip {
        let factor = post_v1_stats(&cluster_id, &deploy_token).await;
<<<<<<< HEAD
        info!("VM stats sent for cluster {} of size {}. Cluster factor: {}.", cluster_id, vms.len(), factor);
=======
        println!(
          "VM stats sent for cluster {} of size {}. Cluster factor: {}.",
          cluster_id,
          vms.len(),
          factor
        );
>>>>>>> 31ae1118
        if factor != "1" {
          post_v1_scale(&cluster_id, &agzb64, &deploy_token, &factor).await;
        }
      }
    }
  });
  run_agz_b64(agz_b64, priv_key_b64, cert_b64).await;
}<|MERGE_RESOLUTION|>--- conflicted
+++ resolved
@@ -1,7 +1,4 @@
-<<<<<<< HEAD
-=======
 use std::convert::Infallible;
->>>>>>> 31ae1118
 use std::env;
 use std::fs::read;
 use std::io::Read;
@@ -15,17 +12,6 @@
 use hyper::{Body, Request, Response};
 use once_cell::sync::OnceCell;
 use serde_json::{json, Value};
-<<<<<<< HEAD
-use futures::stream::StreamExt;
-#[cfg(target_os = "linux")]
-use heim_cpu::os::linux::CpuTimeExt;
-#[cfg(target_os = "linux")]
-use heim_memory::os::linux::MemoryExt;
-use heim_process::processes;
-use heim_common::units::{information::kilobyte, ratio::ratio, time::second};
-use log::info;
-=======
->>>>>>> 31ae1118
 use tokio::process::Command;
 use tokio::task;
 use tokio::time::{sleep, Duration};
@@ -87,84 +73,6 @@
         "clusterFactor": factor,
       });
       if let (Ok(dockerfile), Ok(app_tar_gz)) = (dockerfile, app_tar_gz) {
-<<<<<<< HEAD
-        scale_body.as_object_mut().unwrap().insert(format!("DockerfileB64"), json!(base64::encode(dockerfile)));
-        scale_body.as_object_mut().unwrap().insert(format!("appTarGzB64"), json!(base64::encode(app_tar_gz)));
-      }
-      if let Ok(env_file) = env_file {
-        scale_body.as_object_mut().unwrap().insert(format!("envB64"), json!(base64::encode(env_file)));
-      };
-      post_v1("scale", scale_body).await
-    },
-    Err(err) => format!("{:?}", err),
-  }
-}
-
-async fn get_procs_cpu_usage() -> Vec<f32> {
-  let mut usages = Vec::new();
-  let mut processes = processes();
-  while let Some(process) = processes.next().await {
-    if let Ok(proc) = process {
-      let measurement_1 = proc.cpu_usage().await.expect("Failed to get CPU usage for process");
-      // CpuUsage struct represents instantaneous CPU usage and
-      // does not represent any reasonable value by itself
-      sleep(Duration::from_secs(1)).await;
-      let measurement_2 = proc.cpu_usage().await.expect("Failed to get CPU usage for process");
-      let usage = (measurement_2 - measurement_1).get::<ratio>();
-      usages.push(usage);
-    }
-  }
-  usages
-}
-
-#[cfg(target_os = "linux")]
-async fn get_v1_stats() -> VMStatsV1 {
-  let memory = heim_memory::memory().await.expect("Failed to get system memory information");
-  let swap = heim_memory::swap().await.expect("Failed to get swap information");
-  VMStatsV1 {
-    cpuSecs: heim_cpu::times().map(|r| {
-      let cpu = r.expect("Failed to get CPU times");
-      CPUSecsV1 {
-        user: cpu.user().get::<second>(),
-        system: cpu.system().get::<second>(),
-        idle: cpu.idle().get::<second>(),
-        irq: cpu.irq().get::<second>(),
-        nice: cpu.nice().get::<second>(),
-        ioWait: cpu.io_wait().get::<second>(),
-        softIrq: cpu.soft_irq().get::<second>(),
-        steal: cpu.steal().get::<second>(),
-      }
-    }).collect().await,
-    procsCpuUsage: get_procs_cpu_usage().await,
-    totalMemoryKb: memory.total().get::<kilobyte>(),
-    availableMemoryKb: memory.available().get::<kilobyte>(),
-    freeMemoryKb: memory.free().get::<kilobyte>(),
-    activeMemoryKb: memory.active().get::<kilobyte>(),
-    usedMemoryKb: memory.used().get::<kilobyte>(),
-    totalSwapKb: swap.total().get::<kilobyte>(),
-    usedSwapKb: swap.used().get::<kilobyte>(),
-    freeSwapKb: swap.free().get::<kilobyte>(),
-  }
-}
-
-// zero out linux specific stats
-#[cfg(not(target_os = "linux"))]
-async fn get_v1_stats() -> VMStatsV1 {
-  let memory = heim_memory::memory().await.expect("Failed to get system memory information");
-  let swap = heim_memory::swap().await.expect("Failed to get swap information");
-  VMStatsV1 {
-    cpuSecs: heim_cpu::times().map(|r| {
-      let cpu = r.expect("Failed to get CPU times");
-      CPUSecsV1 {
-        user: cpu.user().get::<second>(),
-        system: cpu.system().get::<second>(),
-        idle: cpu.idle().get::<second>(),
-        irq: 0.0,
-        nice: 0.0,
-        ioWait: 0.0,
-        softIrq: 0.0,
-        steal: 0.0,
-=======
         scale_body
           .as_object_mut()
           .unwrap()
@@ -173,7 +81,6 @@
           .as_object_mut()
           .unwrap()
           .insert(format!("appTarGzB64"), json!(base64::encode(app_tar_gz)));
->>>>>>> 31ae1118
       }
       if let Ok(env_file) = env_file {
         scale_body
@@ -294,16 +201,12 @@
       }
       if leader_ip == self_ip {
         let factor = post_v1_stats(&cluster_id, &deploy_token).await;
-<<<<<<< HEAD
-        info!("VM stats sent for cluster {} of size {}. Cluster factor: {}.", cluster_id, vms.len(), factor);
-=======
         println!(
           "VM stats sent for cluster {} of size {}. Cluster factor: {}.",
           cluster_id,
           vms.len(),
           factor
         );
->>>>>>> 31ae1118
         if factor != "1" {
           post_v1_scale(&cluster_id, &agzb64, &deploy_token, &factor).await;
         }
