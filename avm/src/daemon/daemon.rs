use std::collections::HashMap;
use std::env;
use std::error::Error;
use std::fs::read;
use std::io::Read;

use anycloud::deploy;
use anycloud::{error, CLUSTER_ID};
use base64;
use byteorder::{LittleEndian, ReadBytesExt};
use flate2::read::GzDecoder;
use once_cell::sync::OnceCell;
use serde::{Deserialize, Serialize};
use serde_json::{json, Value};
use tokio::process::Command;
use tokio::task;
use tokio::time::{sleep, Duration};

use crate::daemon::ctrl::ControlPort;
use crate::daemon::dns::DNS;
use crate::daemon::stats::{get_v1_stats, VMStatsV1};
use crate::vm::http::{HttpType, HttpsConfig};
use crate::vm::run::run;

pub type DaemonResult<T> = std::result::Result<T, Box<dyn Error + Send + Sync>>;

pub static CLUSTER_SECRET: OnceCell<Option<String>> = OnceCell::new();
pub static DAEMON_PROPS: OnceCell<DaemonProperties> = OnceCell::new();

#[allow(non_snake_case)]
#[derive(Deserialize, Debug, Serialize)]
pub struct DaemonProperties {
  pub clusterId: String,
  pub agzB64: String,
  pub deployToken: String,
  pub domain: String,
  pub filesB64: HashMap<String, String>,
}

#[cfg(target_os = "linux")]
async fn get_private_ip() -> DaemonResult<String> {
  let res = Command::new("hostname").arg("-I").output().await?;
  let stdout = res.stdout;
  let private_ip = String::from_utf8(stdout)?;
  match private_ip.trim().split_whitespace().next() {
    Some(private_ip) => Ok(private_ip.to_string()),
    None => Err("No ip found".into()),
  }
}

#[cfg(not(target_os = "linux"))]
async fn get_private_ip() -> DaemonResult<String> {
  Err("`hostname` command does not exist in this OS".into())
}

async fn post_v1(endpoint: &str, body: Value) -> String {
  let resp = deploy::post_v1(endpoint, body).await;
  match resp {
    Ok(res) => res,
    Err(err) => {
      let err = format!("{:?}", err);
      error!(PostFailed, "{:?}", err).await;
      err
    }
  }
}

async fn post_v1_scale(
  cluster_id: &str,
  agz_b64: &str,
  deploy_token: &str,
  factor: &str,
) -> String {
  // transmit the Dockerfile and app.tar.gz if both are available
  let pwd = env::current_dir();
  match pwd {
    Ok(pwd) => {
      let dockerfile = read(format!("{}/Dockerfile", pwd.display()));
      let app_tar_gz = read(format!("{}/app.tar.gz", pwd.display()));
      let env_file = read(format!("{}/anycloud.env", pwd.display()));
      let mut scale_body = json!({
        "clusterId": cluster_id,
        "agzB64": agz_b64,
        "deployToken": deploy_token,
        "clusterFactor": factor,
      });
      if let (Ok(dockerfile), Ok(app_tar_gz)) = (dockerfile, app_tar_gz) {
        scale_body
          .as_object_mut()
          .unwrap()
          .insert(format!("DockerfileB64"), json!(base64::encode(dockerfile)));
        scale_body
          .as_object_mut()
          .unwrap()
          .insert(format!("appTarGzB64"), json!(base64::encode(app_tar_gz)));
      }
      if let Ok(env_file) = env_file {
        scale_body
          .as_object_mut()
          .unwrap()
          .insert(format!("envB64"), json!(base64::encode(env_file)));
      };
      post_v1("scale", scale_body).await
    }
    Err(err) => {
      let err = format!("{:?}", err);
      error!(ScaleFailed, "{:?}", err).await;
      err
    }
  }
}

// returns cluster delta
async fn post_v1_stats(
  vm_stats: Vec<VMStatsV1>,
  cluster_id: &str,
  deploy_token: &str,
) -> DaemonResult<String> {
  let mut stats_body = json!({
    "deployToken": deploy_token,
    "vmStats": vm_stats,
    "clusterId": cluster_id,
  });
  let cluster_secret = CLUSTER_SECRET.get().unwrap();
  if let Some(cluster_secret) = cluster_secret.as_ref() {
    stats_body
      .as_object_mut()
      .unwrap()
      .insert("clusterSecret".to_string(), json!(cluster_secret));
  } else {
    error!(NoClusterSecret, "No cluster secret found.").await;
  }
  Ok(post_v1("stats", stats_body).await)
}

async fn run_agz_b64(agz_b64: &str) -> DaemonResult<()> {
  let bytes = base64::decode(agz_b64);
  if let Ok(bytes) = bytes {
    let pwd = env::current_dir();
    match pwd {
      Ok(pwd) => {
        let priv_key = read(format!("{}/key.pem", pwd.display()));
        let cert = read(format!("{}/certificate.pem", pwd.display()));
        if let (Ok(priv_key), Ok(cert)) = (priv_key, cert) {
          let agz = GzDecoder::new(bytes.as_slice());
          let count = agz.bytes().count();
          let mut bytecode = vec![0; count / 8];
          let mut gz = GzDecoder::new(bytes.as_slice());

          let gz_read_i64 = gz.read_i64_into::<LittleEndian>(&mut bytecode);
          if gz_read_i64.is_ok() {
            // TODO: return a Result in order to catch the error and log it
            run(
              bytecode,
              HttpType::HTTPS(HttpsConfig {
                port: 443,
                priv_key: String::from_utf8(priv_key).unwrap(),
                cert: String::from_utf8(cert).unwrap(),
              }),
            )
            .await;
          } else {
            return Err("AGZ file appears to be corrupt.".into());
          }
        } else {
          return Err("No self-signed certificate".into());
        }
      }
      Err(err) => {
        return Err(format!("{:?}", err).into());
      }
    }
  } else {
    return Err("AGZ payload not properly base64-encoded.".into());
  }
  Ok(())
}

<<<<<<< HEAD
pub async fn start() {
  let mut control_port = ControlPort::start().await;
  let self_ip = get_private_ip().await;
  match get_private_ip().await {
    Ok(self_ip) => {
      let mut daemon_props: Option<&DaemonProperties> = None;
      let duration = Duration::from_secs(10);
      let mut counter: u8 = 0;
      // Check every 10s over 5 min if props are ready
      while counter < 30 && daemon_props.is_none() {
        if let Some(props) = DAEMON_PROPS.get() {
          daemon_props = Some(props);
        }
        counter += 1;
        sleep(duration).await;
      }
      if let Some(daemon_props) = daemon_props {
        let cluster_id = &daemon_props.clusterId;
        CLUSTER_ID.set(String::from(cluster_id)).unwrap();
        let domain = &daemon_props.domain;
        let deploy_token = &daemon_props.deployToken;
        let agz_b64 = &daemon_props.agzB64;
        task::spawn(async move {
          let period = Duration::from_secs(60);
          let mut stats = Vec::new();
          let mut cluster_size = 0;
          let mut leader_ip = String::new();
          let mut dns = DNS::new(&domain);
          let mut should_update_dns = false;
          loop {
            if should_update_dns {
              dns = DNS::new(&domain);
            }
            if let Ok(dns) = &dns {
              let vms = match dns.get_vms(&cluster_id).await {
                Ok(vms) => {
                  should_update_dns = false;
                  vms
                }
                Err(err) => {
                  should_update_dns = true;
                  error!(NoDnsVms, "{}", err).await;
                  Vec::new()
                }
              };
              // triggered the first time since cluster_size == 0
              // and every time the cluster changes size
              if vms.len() != cluster_size {
                cluster_size = vms.len();
                let ips = vms
                  .iter()
                  .map(|vm| vm.private_ip_addr.to_string())
                  .collect();
                control_port.update_ips(ips);
                leader_ip = control_port.get_leader().to_string();
              }
              if leader_ip == self_ip.to_string() {
                match get_v1_stats().await {
                  Ok(s) => stats.push(s),
                  Err(err) => error!(NoStats, "{}", err).await,
                };
              }
              if stats.len() >= 4 {
                let mut factor = String::from("1");
                let stats_factor =
                  post_v1_stats(stats.to_owned(), &cluster_id, &deploy_token).await;
                stats = Vec::new();
                if let Ok(stats_factor) = stats_factor {
                  factor = stats_factor;
                } else if let Err(err) = stats_factor {
                  error!(PostFailed, "{}", err).await;
                }
                println!(
                  "VM stats sent for cluster {} of size {}. Cluster factor: {}.",
                  cluster_id,
                  vms.len(),
                  factor
                );
                if factor != "1" {
                  post_v1_scale(&cluster_id, &agz_b64, &deploy_token, &factor).await;
                }
              }
              control_port.check_cluster_health().await;
              sleep(period).await;
            } else if let Err(dns_err) = &dns {
              error!(NoDns, "DNS error: {}", dns_err).await;
              std::process::exit(1);
            }
=======
pub async fn start(
  cluster_id: &str,
  agz_b64: &str,
  deploy_token: &str,
  domain: &str,
  priv_key_b64: &str,
  cert_b64: &str,
) {
  let cluster_id = cluster_id.to_string();
  CLUSTER_ID.set(String::from(&cluster_id)).unwrap();
  let deploy_token = deploy_token.to_string();
  let agzb64 = agz_b64.to_string();
  let domain = domain.to_string();
  let mut control_port = ControlPort::start(priv_key_b64, cert_b64).await;
  task::spawn(async move {
    let period = Duration::from_secs(60);
    let mut stats = Vec::new();
    let mut cluster_size = 0;
    let self_ip = get_private_ip().await;
    let dns = DNS::new(&domain);
    if let (Ok(dns), Ok(self_ip)) = (&dns, &self_ip) {
      loop {
        let vms = match dns.get_vms(&cluster_id).await {
          Ok(vms) => Some(vms),
          Err(err) => {
            error!(ErrorType::NoDnsVms, "{}", err).await;
            None
          }
        };
        // TODO: Figure out how to avoid flushing the LogRendezvousHash table every iteration, but
        // avoid bugs with misidentifying cluster changes as not-changed
        if let Some(vms) = vms {
          cluster_size = vms.len();
          control_port.update_vms(self_ip, vms).await;
        }
        if control_port.is_leader() {
          // TODO: Should we keep these leader announcements in the stdout logging?
          println!("I am leader!");
          match get_v1_stats().await {
            Ok(s) => stats.push(s),
            Err(err) => error!(ErrorType::NoStats, "{}", err).await,
          };
        } else {
          // Debug print for now
          println!("I am NOT the leader! :(");
          println!(
            "Me: {} Leader: {}",
            self_ip,
            control_port
              .get_leader()
              .map(|vm| vm.private_ip_addr.clone())
              .unwrap_or("<None>".to_string())
          );
        }
        if stats.len() >= 4 {
          let mut factor = String::from("1");
          let stats_factor = post_v1_stats(stats.to_owned(), &cluster_id, &deploy_token).await;
          stats = Vec::new();
          if let Ok(stats_factor) = stats_factor {
            factor = stats_factor;
          } else if let Err(err) = stats_factor {
            error!(ErrorType::PostFailed, "{}", err).await;
          }
          println!(
            "VM stats sent for cluster {} of size {}. Cluster factor: {}.",
            cluster_id, cluster_size, factor
          );
          if factor != "1" {
            post_v1_scale(&cluster_id, &agzb64, &deploy_token, &factor).await;
>>>>>>> 328675c8
          }
        });
        if let Err(err) = run_agz_b64(&agz_b64).await {
          error!(RunAgzFailed, "{:?}", err).await;
          std::process::exit(1);
        }
      } else {
        let msg = "No daemon properties defined";
        error!(NoDaemonProps, "{}", msg).await;
        std::process::exit(1);
      }
    }
    Err(self_ip_err) => {
      error!(NoPrivateIp, "Private ip error: {}", self_ip_err).await;
      std::process::exit(1);
    }
  }
}<|MERGE_RESOLUTION|>--- conflicted
+++ resolved
@@ -176,7 +176,6 @@
   Ok(())
 }
 
-<<<<<<< HEAD
 pub async fn start() {
   let mut control_port = ControlPort::start().await;
   let self_ip = get_private_ip().await;
@@ -203,7 +202,6 @@
           let period = Duration::from_secs(60);
           let mut stats = Vec::new();
           let mut cluster_size = 0;
-          let mut leader_ip = String::new();
           let mut dns = DNS::new(&domain);
           let mut should_update_dns = false;
           loop {
@@ -214,30 +212,38 @@
               let vms = match dns.get_vms(&cluster_id).await {
                 Ok(vms) => {
                   should_update_dns = false;
-                  vms
+                  Some(vms)
                 }
                 Err(err) => {
                   should_update_dns = true;
                   error!(NoDnsVms, "{}", err).await;
-                  Vec::new()
+                  None
                 }
               };
-              // triggered the first time since cluster_size == 0
-              // and every time the cluster changes size
-              if vms.len() != cluster_size {
+              // TODO: Figure out how to avoid flushing the LogRendezvousHash table every iteration, but
+              // avoid bugs with misidentifying cluster changes as not-changed
+              if let Some(vms) = vms {
                 cluster_size = vms.len();
-                let ips = vms
-                  .iter()
-                  .map(|vm| vm.private_ip_addr.to_string())
-                  .collect();
-                control_port.update_ips(ips);
-                leader_ip = control_port.get_leader().to_string();
+                control_port.update_vms(self_ip, vms).await;
               }
-              if leader_ip == self_ip.to_string() {
+              if control_port.is_leader() {
+                // TODO: Should we keep these leader announcements in the stdout logging?
+                println!("I am leader!");
                 match get_v1_stats().await {
                   Ok(s) => stats.push(s),
                   Err(err) => error!(NoStats, "{}", err).await,
                 };
+              } else {
+                // Debug print for now
+                println!("I am NOT the leader! :(");
+                println!(
+                  "Me: {} Leader: {}",
+                  self_ip,
+                  control_port
+                    .get_leader()
+                    .map(|vm| vm.private_ip_addr.clone())
+                    .unwrap_or("<None>".to_string())
+                );
               }
               if stats.len() >= 4 {
                 let mut factor = String::from("1");
@@ -251,9 +257,7 @@
                 }
                 println!(
                   "VM stats sent for cluster {} of size {}. Cluster factor: {}.",
-                  cluster_id,
-                  vms.len(),
-                  factor
+                  cluster_id, cluster_size, factor
                 );
                 if factor != "1" {
                   post_v1_scale(&cluster_id, &agz_b64, &deploy_token, &factor).await;
@@ -265,77 +269,6 @@
               error!(NoDns, "DNS error: {}", dns_err).await;
               std::process::exit(1);
             }
-=======
-pub async fn start(
-  cluster_id: &str,
-  agz_b64: &str,
-  deploy_token: &str,
-  domain: &str,
-  priv_key_b64: &str,
-  cert_b64: &str,
-) {
-  let cluster_id = cluster_id.to_string();
-  CLUSTER_ID.set(String::from(&cluster_id)).unwrap();
-  let deploy_token = deploy_token.to_string();
-  let agzb64 = agz_b64.to_string();
-  let domain = domain.to_string();
-  let mut control_port = ControlPort::start(priv_key_b64, cert_b64).await;
-  task::spawn(async move {
-    let period = Duration::from_secs(60);
-    let mut stats = Vec::new();
-    let mut cluster_size = 0;
-    let self_ip = get_private_ip().await;
-    let dns = DNS::new(&domain);
-    if let (Ok(dns), Ok(self_ip)) = (&dns, &self_ip) {
-      loop {
-        let vms = match dns.get_vms(&cluster_id).await {
-          Ok(vms) => Some(vms),
-          Err(err) => {
-            error!(ErrorType::NoDnsVms, "{}", err).await;
-            None
-          }
-        };
-        // TODO: Figure out how to avoid flushing the LogRendezvousHash table every iteration, but
-        // avoid bugs with misidentifying cluster changes as not-changed
-        if let Some(vms) = vms {
-          cluster_size = vms.len();
-          control_port.update_vms(self_ip, vms).await;
-        }
-        if control_port.is_leader() {
-          // TODO: Should we keep these leader announcements in the stdout logging?
-          println!("I am leader!");
-          match get_v1_stats().await {
-            Ok(s) => stats.push(s),
-            Err(err) => error!(ErrorType::NoStats, "{}", err).await,
-          };
-        } else {
-          // Debug print for now
-          println!("I am NOT the leader! :(");
-          println!(
-            "Me: {} Leader: {}",
-            self_ip,
-            control_port
-              .get_leader()
-              .map(|vm| vm.private_ip_addr.clone())
-              .unwrap_or("<None>".to_string())
-          );
-        }
-        if stats.len() >= 4 {
-          let mut factor = String::from("1");
-          let stats_factor = post_v1_stats(stats.to_owned(), &cluster_id, &deploy_token).await;
-          stats = Vec::new();
-          if let Ok(stats_factor) = stats_factor {
-            factor = stats_factor;
-          } else if let Err(err) = stats_factor {
-            error!(ErrorType::PostFailed, "{}", err).await;
-          }
-          println!(
-            "VM stats sent for cluster {} of size {}. Cluster factor: {}.",
-            cluster_id, cluster_size, factor
-          );
-          if factor != "1" {
-            post_v1_scale(&cluster_id, &agzb64, &deploy_token, &factor).await;
->>>>>>> 328675c8
           }
         });
         if let Err(err) = run_agz_b64(&agz_b64).await {
