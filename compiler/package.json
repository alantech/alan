--- conflicted
+++ resolved
@@ -1,10 +1,6 @@
 {
   "name": "alan-compile",
-<<<<<<< HEAD
-  "version": "0.1.42-beta53",
-=======
   "version": "0.1.42-beta55",
->>>>>>> 1552922c
   "description": "Compile Alan code (ln) to amm, js, aga, and agc",
   "engines": {
     "node": ">=10.20.1"
