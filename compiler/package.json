--- conflicted
+++ resolved
@@ -1,10 +1,6 @@
 {
   "name": "alan-compile",
-<<<<<<< HEAD
-  "version": "0.1.42-beta23",
-=======
   "version": "0.1.42-beta24",
->>>>>>> cff0278d
   "description": "Compile Alan code (ln) to amm, js, aga, and agc",
   "engines": {
     "node": ">=10.20.1"
