--- conflicted
+++ resolved
@@ -1,10 +1,6 @@
 {
   "name": "alan-compile",
-<<<<<<< HEAD
-  "version": "0.1.42-beta46",
-=======
   "version": "0.1.42-beta49",
->>>>>>> e515d47c
   "description": "Compile Alan code (ln) to amm, js, aga, and agc",
   "engines": {
     "node": ">=10.20.1"
