{
  "name": "alan-compile",
<<<<<<< HEAD
  "version": "0.1.42-beta8",
=======
  "version": "0.1.42-beta7",
>>>>>>> 665de75e
  "description": "Compile Alan code (ln) to amm, js, aga, and agc",
  "engines": {
    "node": ">=10.20.1"
  },
  "scripts": {
    "test": "yarn run prepare && yarn run bundle && cypress run",
    "build": "tsc",
    "prepare": "tsc && mkdir -p std && cp -r ../std/* ./std/ && npm run bundle",
    "bundle": "node ./browser/genstdlibs.js > ./browser/stdlibs.json && browserify -r alan-js-runtime -r ./browser/runtime.js:alan-runtime -r ./dist/index.js:alan-compiler > bundle.js",
    "clean": "rm -f bundle.js && rm -rf dist",
    "test-server": "nohup static-server -p 8080 >/dev/null 2>/dev/null </dev/null &",
    "stop-test-server": "pkill -f static-server >/dev/null 2>/dev/null &"
  },
  "main": "./dist/index.js",
  "bin": {
    "alan-compile": "./dist/index.js"
  },
  "pkg": {
    "assets": "std/*"
  },
  "browser": {
    "./dist/index.js": "./browser.js",
    "./dist/lntoamm/Std.js": "./browser/Std.js"
  },
  "keywords": [
    "alan",
    "compiler",
    "transpiler"
  ],
  "author": "David Ellis <david@alantechnologies.com>",
  "license": "AGPL-3.0",
  "dependencies": {
    "@types/node": "^14.0.5",
    "@types/uuid": "^8.0.0",
    "alan-js-runtime": "../js-runtime",
    "commander": "^5.1.0",
    "uuid": "^8.0.0"
  },
  "devDependencies": {
    "browserify": "^16.5.1",
    "cypress": "^4.10.0",
    "static-server": "^2.2.1",
    "typescript": "^3.9.3"
  },
  "resolutions": {
    "lodash": "^4.17.19"
  }
}<|MERGE_RESOLUTION|>--- conflicted
+++ resolved
@@ -1,10 +1,6 @@
 {
   "name": "alan-compile",
-<<<<<<< HEAD
-  "version": "0.1.42-beta8",
-=======
   "version": "0.1.42-beta7",
->>>>>>> 665de75e
   "description": "Compile Alan code (ln) to amm, js, aga, and agc",
   "engines": {
     "node": ">=10.20.1"
