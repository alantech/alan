--- conflicted
+++ resolved
@@ -1,10 +1,6 @@
 {
   "name": "alan-compile",
-<<<<<<< HEAD
-  "version": "0.1.44-beta5",
-=======
   "version": "0.1.44-beta1",
->>>>>>> d45b4822
   "description": "Compile Alan code (ln) to amm, js, aga, and agc",
   "engines": {
     "node": ">=10.20.1"
