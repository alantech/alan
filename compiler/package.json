--- conflicted
+++ resolved
@@ -1,10 +1,6 @@
 {
   "name": "alan-compile",
-<<<<<<< HEAD
-  "version": "0.1.38-beta7",
-=======
   "version": "0.1.38-beta9",
->>>>>>> 556228d4
   "description": "Compile Alan code (ln) to amm, js, aga, and agc",
   "engines": {
     "node": ">=10.20.1"
