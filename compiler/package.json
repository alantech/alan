--- conflicted
+++ resolved
@@ -1,10 +1,6 @@
 {
   "name": "alan-compile",
-<<<<<<< HEAD
-  "version": "0.1.42-beta41",
-=======
   "version": "0.1.42-beta43",
->>>>>>> cda3f381
   "description": "Compile Alan code (ln) to amm, js, aga, and agc",
   "engines": {
     "node": ">=10.20.1"
