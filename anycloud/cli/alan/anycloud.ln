from @std/app import start, print, eprint, exit
from @std/avmdaemon import controlPort
from @std/cmd import exec
from @std/datastore import namespace, getOr, set, has, del
from @std/http import fetch, Request, Response
<<<<<<< HEAD
from @std/httpserver import connection, Connection, body, send, status

type ModeAndKey {
  mode: string,
  key: string,
}
=======
from @std/avmdaemon import getClusterSecret
>>>>>>> 9ece8ec7

on start {
  print('Starting Anycloud...');
  const untarRes = exec('tar -xzf app.tar.gz');
  if untarRes.exitCode != 0 {
    eprint('app.tar.gz could not be unpacked');
    eprint(untarRes.stderr);
    emit exit untarRes.exitCode;
  }

  const dockerRes = exec('docker build -t anycloud/app .');
  if dockerRes.exitCode != 0 {
    eprint('Docker container could not be built');
    eprint(dockerRes.stderr);
    emit exit dockerRes.exitCode;
  }

  const clusterSecret = getClusterSecret();
  if clusterSecret.isNone() {
    eprint('No cluster secret defined');
    emit exit 1;
  }

  // We need to use the --env-file option only if we are sure the file exists 
  const envFile = exec('stat anycloud.env');
  const containerStr = envFile.exitCode != 0 ? 
    ('docker run --env CLUSTER_SECRET=' + clusterSecret.getOrExit() + ' --net=host -d anycloud/app:latest') : 
    ('docker run --env CLUSTER_SECRET=' + clusterSecret.getOrExit() + ' --env-file anycloud.env --net=host -d anycloud/app:latest');
  const containerRes = exec(containerStr);
  if containerRes.exitCode != 0 {
    eprint('Docker container could not be started');
    eprint(containerRes.stderr);
    emit exit containerRes.exitCode;
  }
}

on connection fn (conn: Connection) {
  const req = conn.req;
  const innerRes = fetch(new Request {
    method: req.method,
    headers: req.headers,
    body: req.body,
    url: 'http://localhost:8088' + req.url,
  });
  const res = conn.res;
  if innerRes.isErr() {
    res.status = 500;
    res.body('Internal Server Error').send();
  } else {
    const unwrappedRes = innerRes.getOrExit(); // Safe because of conditional checking
    res.status = unwrappedRes.status;
    res.headers = unwrappedRes.headers;
    res.body(unwrappedRes.body).send();
  }
}

on controlPort fn (conn: Connection) {
  const req = conn.req;
  const res = conn.res;
  const modeAndKey = getModeAndKey(req.url);
  if modeAndKey.isErr() {
    res.status(400).body(modeAndKey.getErr(error("Invalid access")).toString()).send();
  } else {
    const ns = namespace('kv');
    const modeStr = modeAndKey.getOrExit().mode;
    const keyStr = modeAndKey.getOrExit().key;
    if modeStr == 'get' {
      res.body(ns.getOr(keyStr, '<key not found>')).send();
    } else if modeStr == 'set' {
      ns.set(keyStr, req.body);
      res.body('ok').send();
    } else if modeStr == 'has' {
      res.body(ns.has(keyStr).toString()).send();
    } 
    else if modeStr == 'del' {
      res.body(ns.del(keyStr).toString()).send();
    } 
    else {
      res.status(400).body('Invalid access').send();
    }
  }
}

fn getModeAndKey(url: string): Result<ModeAndKey> {
  const parts = url.split('/');
  const len = parts.length();
  const mode = parts[len - 2]; 
  const key = parts[len - 1];
  if mode.isErr() || key.isErr() {
    return err('Invalid URL');
  } else {
    return ok(new ModeAndKey {
      mode: mode || 'invalid',
      key: key || 'invalid',
    });
  }
}<|MERGE_RESOLUTION|>--- conflicted
+++ resolved
@@ -1,18 +1,14 @@
 from @std/app import start, print, eprint, exit
-from @std/avmdaemon import controlPort
+from @std/avmdaemon import controlPort, getClusterSecret
 from @std/cmd import exec
 from @std/datastore import namespace, getOr, set, has, del
 from @std/http import fetch, Request, Response
-<<<<<<< HEAD
 from @std/httpserver import connection, Connection, body, send, status
 
 type ModeAndKey {
   mode: string,
   key: string,
 }
-=======
-from @std/avmdaemon import getClusterSecret
->>>>>>> 9ece8ec7
 
 on start {
   print('Starting Anycloud...');
