from @std/app import start, print, eprint, exit
from @std/cmd import exec
from @std/httpserver import connection, Connection, body, send
from @std/http import fetch, Request, Response
from @std/avmdaemon import getClusterSecret

on start {
  print('Starting Anycloud...');
  const untarRes = exec('tar -xzf app.tar.gz');
  if untarRes.exitCode != 0 {
    eprint('app.tar.gz could not be unpacked');
    eprint(untarRes.stderr);
    emit exit untarRes.exitCode;
  }

  const dockerRes = exec('docker build -t anycloud/app .');
  if dockerRes.exitCode != 0 {
    eprint('Docker container could not be built');
    eprint(dockerRes.stderr);
    emit exit dockerRes.exitCode;
  }

  const clusterSecret = getClusterSecret();
  if clusterSecret.isNone() {
    eprint('No cluster secret defined');
    emit exit 1;
  }

  // We need to use the --env-file option only if we are sure the file exists 
  const envFile = exec('stat anycloud.env');
<<<<<<< HEAD
  const containerStr = envFile.exitCode != 0 ? 'docker run --net=host -d anycloud/app:latest' : 'docker run --env-file anycloud.env --net=host -d anycloud/app:latest';
=======
  const containerStr = envFile.exitCode != 0 ? 
    ('docker run --env CLUSTER_SECRET=' + clusterSecret.getOrExit() + ' -p 8088:8088 -d anycloud/app:latest') : 
    ('docker run --env CLUSTER_SECRET=' + clusterSecret.getOrExit() + ' --env-file anycloud.env -p 8088:8088 -d anycloud/app:latest');
>>>>>>> 5eeccb6f
  const containerRes = exec(containerStr);
  if containerRes.exitCode != 0 {
    eprint('Docker container could not be started');
    eprint(containerRes.stderr);
    emit exit containerRes.exitCode;
  }
}

on connection fn (conn: Connection) {
  const req = conn.req;
  const innerRes = fetch(new Request {
    method: req.method,
    headers: req.headers,
    body: req.body,
    url: 'http://localhost:8088' + req.url,
  });
  const res = conn.res;
  if innerRes.isErr() {
    res.status = 500;
    res.body('Internal Server Error').send();
  } else {
    const unwrappedRes = innerRes.getOrExit(); // Safe because of conditional checking
    res.status = unwrappedRes.status;
    res.headers = unwrappedRes.headers;
    res.body(unwrappedRes.body).send();
  }
}
<|MERGE_RESOLUTION|>--- conflicted
+++ resolved
@@ -28,13 +28,9 @@
 
   // We need to use the --env-file option only if we are sure the file exists 
   const envFile = exec('stat anycloud.env');
-<<<<<<< HEAD
-  const containerStr = envFile.exitCode != 0 ? 'docker run --net=host -d anycloud/app:latest' : 'docker run --env-file anycloud.env --net=host -d anycloud/app:latest';
-=======
   const containerStr = envFile.exitCode != 0 ? 
-    ('docker run --env CLUSTER_SECRET=' + clusterSecret.getOrExit() + ' -p 8088:8088 -d anycloud/app:latest') : 
-    ('docker run --env CLUSTER_SECRET=' + clusterSecret.getOrExit() + ' --env-file anycloud.env -p 8088:8088 -d anycloud/app:latest');
->>>>>>> 5eeccb6f
+    ('docker run --env CLUSTER_SECRET=' + clusterSecret.getOrExit() + ' --net=host -d anycloud/app:latest') : 
+    ('docker run --env CLUSTER_SECRET=' + clusterSecret.getOrExit() + ' --env-file anycloud.env --net=host -d anycloud/app:latest');
   const containerRes = exec(containerStr);
   if containerRes.exitCode != 0 {
     eprint('Docker container could not be started');
