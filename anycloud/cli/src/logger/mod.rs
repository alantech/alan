#[repr(u64)]
pub enum ErrorType {
  InvalidPwd = 100,
  NoEnvFile = 101,
  GitChanges = 102,
  NoGit = 103,
  DeleteTmpAppTar = 104,
  NoDockerFile = 105,
  InvalidCredentialsFile = 108,
  InvalidAnycloudFile = 110,
  AuthFailed = 113,
  NoDnsVms = 114,
  NoStats = 115,
  NoClusterSecret = 116,
  NoDns = 117,
  NoPrivateIp = 118,
  NoDnsPrivateIp = 119,
  ScaleFailed = 120,
  PostFailed = 121,
  RunAgzFailed = 122,
  NoDaemonProps = 128,
  DaemonStartFailed = 129,
  CtrlPortStartFailed = 130,
  NoSSLCert = 131,
  DuplicateDnsPrivateIp = 132,
  NoDaemonAGZFile = 133,
  NoTarballFile = 134,
<<<<<<< HEAD
  InvalidEnvVar = 135,
  NoCredentials = 136,
  NoDeployConfig = 137,
  NoAppNameDefined = 138,
=======
  UnexpectedError = 135,
>>>>>>> cda3f381
}

#[macro_export]
macro_rules! error {
  ($errCode:ident, $($message:tt)+) => {async{
    let err_type = $crate::logger::ErrorType::$errCode;
    eprintln!($($message)+);
    $crate::deploy::client_error(err_type, &format!($($message)+), "error").await;
  }};
  (metadata: $metadata:tt, $errCode:ident, $($message:tt)+) => {async{
    let err_type = $crate::logger::ErrorType::$errCode;
    let value = json!($metadata);
    eprintln!($($message)+);
    $crate::deploy::client_error(err_type, &format!($($message)+), "error").await;
  }}
}

#[macro_export]
macro_rules! warn {
  ($errCode:ident, $($message:tt)+) => {
    let err_type = $crate::logger::ErrorType::$errCode;
    eprintln!($($message)+);
    $crate::deploy::client_error(err_type, &format!($($message)+), "warn").await;
  };
  (metadata: $metadata:tt, $errCode:ident, $($message:tt)+) => {
    let err_type = $crate::logger::ErrorType::$errCode;
    let value = json!($metadata);
    eprintln!($($message)+);
    $crate::deploy::client_error(err_type, &format!($($message)+), "warn").await;
  };
}<|MERGE_RESOLUTION|>--- conflicted
+++ resolved
@@ -25,14 +25,11 @@
   DuplicateDnsPrivateIp = 132,
   NoDaemonAGZFile = 133,
   NoTarballFile = 134,
-<<<<<<< HEAD
   InvalidEnvVar = 135,
   NoCredentials = 136,
   NoDeployConfig = 137,
   NoAppNameDefined = 138,
-=======
-  UnexpectedError = 135,
->>>>>>> cda3f381
+  UnexpectedError = 139,
 }
 
 #[macro_export]
