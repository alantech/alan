--- conflicted
+++ resolved
@@ -332,17 +332,11 @@
     warn_and_exit!(
       1,
       InvalidCredentialsFile,
-<<<<<<< HEAD
       "Failed to write to {}. Error: {}",
       CREDENTIALS_FILE,
       err
     )
     .await
-=======
-      "Failed to write to {}. Error: {}", CREDENTIALS_FILE, err
-    );
-    std::process::exit(1);
->>>>>>> cff0278d
   }
 }
 
@@ -361,17 +355,11 @@
     warn_and_exit!(
       1,
       InvalidAnycloudFile,
-<<<<<<< HEAD
       "Failed to write to {}. Error: {}",
       ANYCLOUD_FILE,
       err
     )
     .await
-=======
-      "Failed to write to {}. Error: {}", ANYCLOUD_FILE, err
-    );
-    std::process::exit(1);
->>>>>>> cff0278d
   }
 }
 
@@ -929,7 +917,6 @@
     warn_and_exit!(
       1,
       InvalidCredentialsFile,
-<<<<<<< HEAD
       "Failed to read from {}. Error: {}",
       CREDENTIALS_FILE,
       err
@@ -937,11 +924,6 @@
     .await
   } else {
     creds.unwrap()
-=======
-      "Failed to read from {}. Error: {}", CREDENTIALS_FILE, err
-    );
-    std::process::exit(1);
->>>>>>> cff0278d
   }
 }
 
@@ -958,7 +940,6 @@
     warn_and_exit!(
       1,
       InvalidAnycloudFile,
-<<<<<<< HEAD
       "Failed to read from {}. Error: {}",
       ANYCLOUD_FILE,
       err
@@ -966,11 +947,6 @@
     .await
   } else {
     config.unwrap()
-=======
-      "Failed to read from {}. Error: {}", ANYCLOUD_FILE, err
-    );
-    std::process::exit(1);
->>>>>>> cff0278d
   }
 }
 
@@ -1311,7 +1287,6 @@
   config_name: Option<String>,
   non_interactive: bool,
 ) {
-<<<<<<< HEAD
   let interactive = !non_interactive;
   let app_name = if let Some(app_name) = app_name {
     app_name
@@ -1323,8 +1298,16 @@
   } else {
     "".to_string()
   };
+  let mut sp = ProgressBar::new_spinner();
+  sp.enable_steady_tick(10);
+  sp.set_message("Gathering information about Apps deployed");
   let apps = get_apps(false).await;
-  let ids = apps.into_iter().map(|a| a.id).collect::<Vec<String>>();
+  sp.finish_and_clear();
+  if apps.len() == 0 {
+    println!("No Apps deployed");
+    std::process::exit(0);
+  }
+  let (ids, sizes): (Vec<String>, Vec<usize>) = apps.into_iter().map(|a| (a.id, a.size)).unzip();
   let selection: usize = if app_name.is_empty() && interactive {
     anycloud_dialoguer::select_with_default("Pick App to upgrade", &ids, 0)
   } else if app_name.is_empty() && non_interactive {
@@ -1352,25 +1335,7 @@
   CLUSTER_ID.set(cluster_id.to_string()).unwrap();
   let styled_cluster_id = style(cluster_id).bold();
   let config = get_config(&config_name, non_interactive).await;
-  let sp = ProgressBar::new_spinner();
-=======
-  let mut sp = ProgressBar::new_spinner();
-  sp.enable_steady_tick(10);
-  sp.set_message("Gathering information about Apps deployed");
-  let apps = get_apps(false).await;
-  sp.finish_and_clear();
-  if apps.len() == 0 {
-    println!("No Apps deployed");
-    std::process::exit(0);
-  }
-  let (ids, sizes): (Vec<String>, Vec<usize>) = apps.into_iter().map(|a| (a.id, a.size)).unzip();
-  let selection = anycloud_dialoguer::select_with_default("Pick App to upgrade", &ids, 0);
-  let cluster_id = &ids[selection];
-  CLUSTER_ID.set(cluster_id.to_string()).unwrap();
-  let styled_cluster_id = style(cluster_id).bold();
-  let config = get_config().await;
   sp = ProgressBar::new_spinner();
->>>>>>> cff0278d
   sp.enable_steady_tick(10);
   sp.set_message(&format!("Upgrading App {}", styled_cluster_id));
   let mut body = json!({
@@ -1419,14 +1384,7 @@
 }
 
 async fn get_apps(status: bool) -> Vec<App> {
-<<<<<<< HEAD
   let config = get_config("", false).await;
-  let sp = ProgressBar::new_spinner();
-  sp.enable_steady_tick(10);
-  sp.set_message("Gathering information about Apps deployed");
-=======
-  let config = get_config().await;
->>>>>>> cff0278d
   let body = json!({
     "deployConfig": config,
     "status": status,
