--- conflicted
+++ resolved
@@ -1196,20 +1196,6 @@
   BURSTABLE_VM_TYPES.contains(&vm_type)
 }
 
-<<<<<<< HEAD
-=======
-fn input_prompt(prompt: &str) -> String {
-  Input::with_theme(&ColorfulTheme::default())
-    .with_prompt(prompt)
-    .interact_text()
-    .unwrap()
-}
-
-fn is_burstable(vm_type: &str) -> bool {
-  BURSTABLE_VM_TYPES.contains(&vm_type)
-}
-
->>>>>>> d8cfab10
 fn is_small(vm_type: &str) -> bool {
   SMALL_VM_TYPES.contains(&vm_type)
 }
@@ -1241,17 +1227,60 @@
 
 fn get_some_vm_type_input() -> Option<String> {
   loop {
-<<<<<<< HEAD
     let input_vm_type: String = anycloud_dialoguer::input("Virtual machine type");
     if is_burstable(&input_vm_type) || is_small(&input_vm_type) {
       print_vm_type_warns(&input_vm_type);
       if anycloud_dialoguer::confirm_with_default(
-=======
+        "Are you sure you want to continue with the selected virtual machine type?",
+        false,
+      ) {
+        return Some(input_vm_type);
+      }
+    } else {
+      return Some(input_vm_type);
+    }
+  }
+}
+
+fn is_burstable(vm_type: &str) -> bool {
+  BURSTABLE_VM_TYPES.contains(&vm_type)
+}
+
+fn is_small(vm_type: &str) -> bool {
+  SMALL_VM_TYPES.contains(&vm_type)
+}
+
+fn print_vm_type_warns(vm_type: &str) -> () {
+  if is_burstable(vm_type) {
+    print_burstable_vm_warn();
+  }
+  if is_small(vm_type) {
+    print_small_vm_warn();
+  }
+}
+
+fn print_burstable_vm_warn() -> () {
+  println!(
+    "WARNING: You have selected a burstable virtual machine type. \
+    These virtual machine types can misbehave under heavy load and \
+    do not work correctly with our automatic scale."
+  )
+}
+
+// Warn if user choose a machine type with 1GB or less memory
+fn print_small_vm_warn() -> () {
+  println!(
+    "WARNING: You have selected a virtual machine type that is too small. \
+    These virtual machine types can underperform and take more time to start."
+  )
+}
+
+fn get_some_vm_type_input() -> Option<String> {
+  loop {
     let input_vm_type: String = input_prompt("Virtual machine type");
     if is_burstable(&input_vm_type) || is_small(&input_vm_type) {
       print_vm_type_warns(&input_vm_type);
       if confirm_prompt(
->>>>>>> d8cfab10
         "Are you sure you want to continue with the selected virtual machine type?",
         false,
       ) {
