use dialoguer::console::style;
use hyper::{Request, StatusCode};
use indicatif::ProgressBar;
use serde::{Deserialize, Serialize};
use serde_ini;
use serde_json::{json, Value};

use std::collections::{HashMap, HashSet};
use std::fmt::Display;
use std::fs::OpenOptions;
use std::future::Future;
use std::io::{BufReader, BufWriter};
use std::time::Duration;

use ascii_table::{AsciiTable, Column};

use crate::http::CLIENT;
use crate::logger::ErrorType;
use crate::oauth::{clear_token, get_token};
use crate::CLUSTER_ID;

mod anycloud_dialoguer;

macro_rules! warn_and_exit {
  ($exitCode:expr, $errCode:ident, $($message:tt)+) => {async{
    warn!(
      $errCode,
      $($message)+
    );
    std::process::exit($exitCode);
  }};
}

pub const VERSION: &'static str = env!("CARGO_PKG_VERSION");
const REQUEST_TIMEOUT: &str =
  "Operation is still in progress. It might take a few more minutes for \
  the cloud provider to finish up.";
const FORBIDDEN_OPERATION: &str =
  "Please review your credentials. Make sure you have follow all the \
  configuration steps: https://docs.anycloudapp.com/";
const NAME_CONFLICT: &str = "Another application with same App ID already exists.";
const UNAUTHORIZED_OPERATION: &str =
  "Invalid AnyCloud authentication credentials. Please retry and you will be asked to reauthenticate.";
const BURSTABLE_VM_TYPES: [&'static str; 43] = [
  // AWS: https://docs.aws.amazon.com/AWSEC2/latest/UserGuide/burstable-performance-instances.html
  "t2.nano",
  "t2.micro",
  "t2.small",
  "t2.medium",
  "t2.large",
  "t2.xlarge",
  "t2.2xlarge",
  "t3.nano",
  "t3.micro",
  "t3.small",
  "t3.medium",
  "t3.large",
  "t3.xlarge",
  "t3.2xlarge",
  "t3a.nano",
  "t3a.micro",
  "t3a.small",
  "t3a.medium",
  "t3a.large",
  "t3a.xlarge",
  "t3a.2xlarge",
  "t4g.nano",
  "t4g.micro",
  "t4g.small",
  "t4g.medium",
  "t4g.large",
  "t4g.xlarge",
  "t4g.2xlarge",
  // GCP: https://cloud.google.com/compute/docs/machine-types#cpu-bursting
  "f1-micro",
  "g1-small",
  "e2-micro",
  "e2-small",
  "e2-medium",
  // Azure: https://docs.microsoft.com/en-us/azure/virtual-machines/sizes-b-series-burstable
  "Standard_B1ls",
  "Standard_B1s",
  "Standard_B1ms",
  "Standard_B2s",
  "Standard_B2ms",
  "Standard_B4ms",
  "Standard_B8ms",
  "Standard_B12ms",
  "Standard_B16ms",
  "Standard_B20ms",
];
// VM types with 1GB of memory or less
// AWS: aws ec2 describe-instance-types --filters Name=memory-info.size-in-mib,Values=512,1024 | jq '.InstanceTypes[] | .InstanceType'
// GCP: gcloud compute machine-types list --filter="memoryMb:(512 1024)" --format json | jq '.[] | .name'
// Azure: az vm list-sizes -l westus | jq '.[] | if .memoryInMb <= 1024 then .name else "" end'
const SMALL_VM_TYPES: [&'static str; 13] = [
  "t4g.nano",
  "t2.micro",
  "t3.micro",
  "t4g.micro",
  "t3.nano",
  "t2.nano",
  "t3a.nano",
  "t3a.micro",
  "e2-micro",
  "Standard_B1ls",
  "Standard_B1s",
  "Standard_A0",
  "Basic_A0",
];

#[derive(Deserialize, Debug, Clone, Serialize)]
pub struct AWSCLICredentialsFile {
  default: AWSCLICredentials,
}

#[derive(Deserialize, Debug, Clone, Serialize)]
pub struct AWSCLICredentials {
  aws_access_key_id: String,
  aws_secret_access_key: String,
}

#[allow(non_snake_case)]
#[derive(Deserialize, Debug, Clone, Serialize)]
pub struct AWSCredentials {
  accessKeyId: String,
  secretAccessKey: String,
}

#[allow(non_snake_case)]
#[derive(Deserialize, Debug, Clone, Serialize)]
pub struct GCPCredentials {
  privateKey: String,
  clientEmail: String,
  projectId: String,
}

#[allow(non_snake_case)]
#[derive(Deserialize, Debug, Clone, Serialize)]
pub struct AzureCredentials {
  applicationId: String,
  secret: String,
  subscriptionId: String,
  directoryId: String,
}

#[derive(Deserialize, Debug, Clone, Serialize)]
#[serde(untagged)]
pub enum CloudCredentials {
  GCP(GCPCredentials),
  AWS(AWSCredentials),
  Azure(AzureCredentials),
}

#[allow(non_snake_case)]
#[derive(Deserialize, Debug, Serialize)]
pub struct Credentials {
  credentials: CloudCredentials,
  cloudProvider: String,
}

#[allow(non_snake_case)]
#[derive(Deserialize, Debug, Serialize)]
pub struct DeployConfig {
  credentialsName: String,
  #[serde(skip_serializing_if = "Option::is_none")]
  region: Option<String>,
  #[serde(skip_serializing_if = "Option::is_none")]
  vmType: Option<String>,
  #[serde(skip_serializing_if = "Option::is_none")]
  minReplicas: Option<u32>,
  #[serde(skip_serializing_if = "Option::is_none")]
  maxReplicas: Option<u32>,
}

#[allow(non_snake_case)]
#[derive(Deserialize, Debug, Serialize)]
pub struct Config {
  credentials: CloudCredentials,
  cloudProvider: String,
  #[serde(skip_serializing_if = "Option::is_none")]
  region: Option<String>,
  #[serde(skip_serializing_if = "Option::is_none")]
  vmType: Option<String>,
  #[serde(skip_serializing_if = "Option::is_none")]
  minReplicas: Option<u32>,
  #[serde(skip_serializing_if = "Option::is_none")]
  maxReplicas: Option<u32>,
}

#[allow(non_snake_case)]
#[derive(Deserialize, Debug)]
struct App {
  id: String,
  url: String,
  deployName: String,
  status: String,
  size: usize,
  cloudConfigs: Vec<Config>,
}

#[derive(Debug)]
pub enum PostV1Error {
  Timeout,
  Forbidden,
  Conflict,
  Unauthorized,
  Other(String),
}

const ANYCLOUD_FILE: &str = "anycloud.json";
const CREDENTIALS_FILE: &str = ".anycloud/credentials.json";

fn get_aws_cli_creds() -> Result<AWSCLICredentialsFile, String> {
  let home = std::env::var("HOME").unwrap();
  let file_name = &format!("{}/.aws/credentials", home);
  let file = OpenOptions::new().read(true).open(file_name);
  if let Err(err) = file {
    return Err(err.to_string());
  }
  let reader = BufReader::new(file.unwrap());
  match serde_ini::from_bufread(reader) {
    Ok(creds) => Ok(creds),
    Err(err) => Err(err.to_string()),
  }
}

pub async fn add_cred(cred_name: Option<&str>) -> String {
  let mut credentials = get_creds(false).await;
  let clouds = vec!["AWS".to_string(), "GCP".to_string(), "Azure".to_string()];
  let selection = anycloud_dialoguer::select_with_default(
    "Pick cloud provider for the new Credential",
    &clouds,
    0,
  );
  let cloud = &clouds[selection];
  let default = cred_name.unwrap_or(&cloud.to_lowercase()).to_string();
  let prompt = "Name for new Credential";
  let validator = |input: &String| -> Result<(), &str> {
    if credentials.contains_key(input) {
      Err("Credential name already exists")
    } else {
      Ok(())
    }
  };
  let cred_name = if credentials.contains_key(&default) {
    anycloud_dialoguer::input_with_validation(prompt, validator)
  } else {
    anycloud_dialoguer::input_with_default_and_validation(prompt, default, validator)
  };
  let name = cred_name.to_string();
  match cloud.as_str() {
    "AWS" => {
      let aws_cli_creds = get_aws_cli_creds();
      let (access_key, secret) = if aws_cli_creds.is_ok()
        && anycloud_dialoguer::confirm_with_default(
          "Default AWS CLI credentials found. Do you wish to use those?",
          true,
        ) {
        let creds = aws_cli_creds.unwrap().default;
        (creds.aws_access_key_id, creds.aws_secret_access_key)
      } else {
        let access_key: String = anycloud_dialoguer::input("AWS Access Key ID");
        let secret: String = anycloud_dialoguer::input("AWS Secret Access Key");
        (access_key, secret)
      };
      credentials.insert(
        cred_name,
        Credentials {
          credentials: CloudCredentials::AWS(AWSCredentials {
            accessKeyId: access_key,
            secretAccessKey: secret,
          }),
          cloudProvider: "AWS".to_owned(),
        },
      );
    }
    "GCP" => {
      let project_id: String = anycloud_dialoguer::input("GCP Project ID");
      let client_email: String = anycloud_dialoguer::input("GCP Client Email");
      let private_key: String = anycloud_dialoguer::input("GCP Private Key");
      credentials.insert(
        cred_name,
        Credentials {
          credentials: CloudCredentials::GCP(GCPCredentials {
            privateKey: private_key,
            clientEmail: client_email,
            projectId: project_id,
          }),
          cloudProvider: "GCP".to_owned(),
        },
      );
    }
    "Azure" => {
      let application_id: String = anycloud_dialoguer::input("Azure Application ID");
      let directory_id: String = anycloud_dialoguer::input("Azure Directory ID");
      let subscription_id: String = anycloud_dialoguer::input("Azure Subscription ID");
      let secret: String = anycloud_dialoguer::input("Azure Secret");
      credentials.insert(
        cred_name,
        Credentials {
          credentials: CloudCredentials::Azure(AzureCredentials {
            applicationId: application_id,
            subscriptionId: subscription_id,
            directoryId: directory_id,
            secret: secret,
          }),
          cloudProvider: "Azure".to_owned(),
        },
      );
    }
    _ => {}
  }
  update_cred_file(credentials).await;
  println!("Successfully created {} Credential", style(&name).bold());
  name
}

async fn update_cred_file(credentials: HashMap<String, Credentials>) {
  let home = std::env::var("HOME").unwrap();
  let file_name = &format!("{}/{}", home, CREDENTIALS_FILE);
  // Sets the option to create a new file, or open it if it already exists.
  // Sets the option for truncating a previous file.
  let file = OpenOptions::new()
    .write(true)
    .create(true)
    .truncate(true)
    .open(file_name);
  let writer = BufWriter::new(file.unwrap());
  if let Err(err) = serde_json::to_writer_pretty(writer, &credentials) {
    warn_and_exit!(
      1,
      InvalidCredentialsFile,
      "Failed to write to {}. Error: {}",
      CREDENTIALS_FILE,
      err
    )
    .await
  }
}

async fn update_anycloud_file(deploy_configs: HashMap<String, Vec<DeployConfig>>) {
  let home = std::env::var("PWD").unwrap();
  let file_name = &format!("{}/{}", home, ANYCLOUD_FILE);
  // Sets the option to create a new file, or open it if it already exists.
  // Sets the option for truncating a previous file.
  let file = OpenOptions::new()
    .write(true)
    .create(true)
    .truncate(true)
    .open(file_name);
  let writer = BufWriter::new(file.unwrap());
  if let Err(err) = serde_json::to_writer_pretty(writer, &deploy_configs) {
    warn_and_exit!(
      1,
      InvalidAnycloudFile,
      "Failed to write to {}. Error: {}",
      ANYCLOUD_FILE,
      err
    )
    .await
  }
}

pub async fn edit_cred() {
  let mut credentials = get_creds(false).await;
  let cred_options = credentials.keys().cloned().collect::<Vec<String>>();
  if cred_options.len() == 0 {
    prompt_add_cred(true, None).await;
  }
  let selection =
    anycloud_dialoguer::select_with_default("Pick Credentials to edit", &cred_options, 0);
  let name = &cred_options[selection];
  let cred = credentials.get(name).unwrap();
  let cred_name = name.to_string();
  match &cred.credentials {
    CloudCredentials::AWS(cred) => {
      let access_key: String = anycloud_dialoguer::input_with_initial_text(
        "AWS Access Key ID",
        cred.accessKeyId.to_string(),
      );
      let secret: String = anycloud_dialoguer::input_with_initial_text(
        "AWS Secret Access Key",
        cred.secretAccessKey.to_string(),
      );
      credentials.insert(
        cred_name,
        Credentials {
          credentials: CloudCredentials::AWS(AWSCredentials {
            accessKeyId: access_key,
            secretAccessKey: secret,
          }),
          cloudProvider: "AWS".to_owned(),
        },
      );
    }
    CloudCredentials::GCP(cred) => {
      let client_email: String = anycloud_dialoguer::input_with_initial_text(
        "GCP Client Email",
        cred.clientEmail.to_string(),
      );
      let project_id: String =
        anycloud_dialoguer::input_with_initial_text("GCP Project ID", cred.projectId.to_string());
      let private_key: String =
        anycloud_dialoguer::input_with_initial_text("GCP Private Key", cred.privateKey.to_string());
      credentials.insert(
        cred_name,
        Credentials {
          credentials: CloudCredentials::GCP(GCPCredentials {
            privateKey: private_key,
            clientEmail: client_email,
            projectId: project_id,
          }),
          cloudProvider: "GCP".to_owned(),
        },
      );
    }
    CloudCredentials::Azure(cred) => {
      let application_id: String = anycloud_dialoguer::input_with_initial_text(
        "Azure Application ID",
        cred.applicationId.to_string(),
      );
      let directory_id: String = anycloud_dialoguer::input_with_initial_text(
        "Azure Directory ID",
        cred.directoryId.to_owned(),
      );
      let subscription_id: String = anycloud_dialoguer::input_with_initial_text(
        "Azure Subscription ID",
        cred.subscriptionId.to_string(),
      );
      let secret: String =
        anycloud_dialoguer::input_with_initial_text("Azure Secret", cred.secret.to_string());
      credentials.insert(
        cred_name,
        Credentials {
          credentials: CloudCredentials::Azure(AzureCredentials {
            applicationId: application_id,
            subscriptionId: subscription_id,
            directoryId: directory_id,
            secret: secret,
          }),
          cloudProvider: "Azure".to_owned(),
        },
      );
    }
  }
  update_cred_file(credentials).await;
  println!("Successfully edited {} Credentials", style(name).bold());
}

// prompt the user to create a deploy credentials if none exists
// or if the requested credentials name does not exists.
pub async fn prompt_add_cred(exit_on_done: bool, cred_name: Option<&str>) -> String {
  let cred = match cred_name {
    Some(cred_name) => {
      let prompt = format!(
        "No Credentials found with name {}. Let's create it?",
        cred_name
      );
      if anycloud_dialoguer::confirm_with_default(&prompt, true) {
        add_cred(Some(cred_name)).await
      } else {
        std::process::exit(0);
      }
    }
    None => {
      let prompt = "No Credentials have been created. Let's create one?";
      if anycloud_dialoguer::confirm_with_default(prompt, true) {
        add_cred(None).await
      } else {
        std::process::exit(0);
      }
    }
  };
  if exit_on_done {
    std::process::exit(0);
  }
  cred
}

// prompt the user to create a deploy config if none exists
pub async fn prompt_add_config() {
  let prompt = "No Deploy Configs have been created. Let's create one?";
  if anycloud_dialoguer::confirm_with_default(prompt, true) {
    add_deploy_config().await;
  }
  std::process::exit(0);
}

pub async fn remove_cred() {
  let mut creds = get_creds(false).await;
  let cred_options = creds.keys().cloned().collect::<Vec<String>>();
  if cred_options.len() == 0 {
    prompt_add_cred(true, None).await;
  };
  let selection =
    anycloud_dialoguer::select_with_default("Pick Credentials to remove", &cred_options, 0);
  let cred_name = &cred_options[selection];
  creds.remove(cred_name).unwrap();
  update_cred_file(creds).await;
  println!(
    "Successfully removed {} Credentials",
    style(cred_name).bold()
  );
}

pub async fn list_creds() {
  let credentials = get_creds(false).await;
  if credentials.len() > 0 {
    for (cred_name, cred) in credentials.into_iter() {
      println!("\n{}", cred_name);
      println!("{}", (0..cred_name.len()).map(|_| "-").collect::<String>());
      match cred.credentials {
        CloudCredentials::AWS(credential) => {
          println!("AWS Access Key ID: {}", credential.accessKeyId);
          println!("AWS Secret Access Key: {}", credential.secretAccessKey);
        }
        CloudCredentials::GCP(credential) => {
          println!("GCP Project ID: {}", credential.projectId);
          println!("GCP Client Email: {}", credential.clientEmail);
          println!("GCP Private Key: {}", credential.privateKey);
        }
        CloudCredentials::Azure(credential) => {
          println!("Azure Application ID: {}", credential.applicationId);
          println!("Azure Directory ID: {}", credential.directoryId);
          println!("Azure Subscription ID: {}", credential.subscriptionId);
          println!("Azure Secret: {}", credential.secret);
        }
      }
    }
  } else {
    prompt_add_cred(true, None).await;
  }
}

pub async fn add_deploy_config() {
  let mut deploy_configs = get_deploy_configs().await;
  let creds = get_creds(false).await;
  let default = "staging".to_string();
  let prompt = "Name for new Deploy Config";
  let validator = |input: &String| -> Result<(), &str> {
    if deploy_configs.contains_key(input) {
      Err("Deploy Config name already exists")
    } else {
      Ok(())
    }
  };
  let name = if deploy_configs.contains_key(&default) {
    anycloud_dialoguer::input_with_validation(prompt, validator)
  } else {
    anycloud_dialoguer::input_with_default_and_validation(prompt, default, validator)
  };
  let mut cloud_configs = Vec::new();
  if creds.len() == 0 {
    prompt_add_cred(false, None).await;
  }
  let mut options = creds.keys().cloned().collect::<Vec<String>>();
  let new_cred_idx = options.len();
  options.push("Create new Credentials".to_string());
  loop {
    let selection = anycloud_dialoguer::select_with_default("Pick Credentials to use", &options, 0);
    let cred = if selection == new_cred_idx {
      add_cred(None).await
    } else {
      options[selection].to_string()
    };
    // TODO validate these fields?
    let mut region = None;
    if anycloud_dialoguer::confirm_with_default(
      "Do you want to choose a specific region for this Deploy Config?",
      false,
    ) {
      let input_region: String = anycloud_dialoguer::input("Region name");
      region = Some(input_region);
    };
    let mut vm_type = None;
    if anycloud_dialoguer::confirm_with_default(
      "Do you want to select which virtual machine type to use for this Deploy Config?",
      false,
    ) {
      vm_type = get_some_vm_type_input();
    };
    cloud_configs.push(DeployConfig {
      credentialsName: cred,
      vmType: vm_type,
      region,
      minReplicas: None,
      maxReplicas: None,
    });
    let prompt = if creds.len() > 1 {
      "Do you want to add another region or cloud provider to this Deploy Config?"
    } else {
      "Do you want to add another region to this Deploy Config?"
    };
    if !anycloud_dialoguer::confirm_with_default(prompt, false) {
      break;
    }
  }
  let prompt = if creds.len() > 1 {
    "Minimum number of VMs per region or cloud"
  } else {
    "Minimum number of VMs per region"
  };
  let replicas: String = anycloud_dialoguer::input_with_default(prompt, "1".to_string());
  let min_replicas: Option<u32> = Some(replicas.parse::<u32>().unwrap_or_else(|_| {
    eprintln!("{} is not a valid number of VMs", replicas);
    std::process::exit(1);
  }));
  let mut max_replicas = None;
  let prompt = "Would you like to define a maximum number of VMs?";
  if anycloud_dialoguer::confirm_with_default(prompt, false) {
    let prompt = if creds.len() > 1 {
      "Maximum number of VMs per region or cloud"
    } else {
      "Maximum number of VMs per region"
    };
    let replicas: String = anycloud_dialoguer::input(prompt);
    if let Ok(replicas) = replicas.parse::<u32>() {
      max_replicas = Some(replicas);
    } else {
      eprintln!("{} is not a valid number of VMs", replicas);
      std::process::exit(1);
    }
  }
  cloud_configs = cloud_configs
    .into_iter()
    .map(|mut c| {
      c.minReplicas = min_replicas;
      c.maxReplicas = max_replicas;
      c
    })
    .collect();
  deploy_configs.insert(name.to_string(), cloud_configs);
  update_anycloud_file(deploy_configs).await;
  println!("Successfully created {} Deploy Config.", style(name).bold());
}

pub async fn edit_deploy_config() {
  let mut deploy_configs = get_deploy_configs().await;
  let config_names = deploy_configs.keys().cloned().collect::<Vec<String>>();
  if config_names.len() == 0 {
    prompt_add_config().await;
  }
  let selection =
    anycloud_dialoguer::select_with_default("Pick Deploy Config to edit", &config_names, 0);
  let config_name = config_names[selection].to_string();
  let creds = get_creds(false).await;
  let cloud_configs: &Vec<DeployConfig> = deploy_configs.get(&config_name).unwrap();
  let mut new_cloud_configs = Vec::new();
  let cred_options = creds.keys().cloned().collect::<Vec<String>>();
  for config in cloud_configs {
    let index = cred_options
      .iter()
      .position(|r| r == &config.credentialsName)
      .unwrap();
    let selection =
      anycloud_dialoguer::select_with_default("Pick Credentials to use", &cred_options, index);
    let cred = cred_options[selection].to_string();
    let mut region = None;
    let mut vm_type = None;
    if let Some(reg) = &config.region {
      if anycloud_dialoguer::confirm_with_default(
        "Do you want to edit the region to use for this Deploy Config?",
        true,
      ) {
        let input_region: String = anycloud_dialoguer::input("Region name");
        region = Some(input_region);
      } else {
        region = Some(reg.to_string());
      }
    } else {
      if anycloud_dialoguer::confirm_with_default(
        "Do you want to choose a specific region for this Deploy Config?",
        false,
      ) {
        let input_region: String = anycloud_dialoguer::input("Region name");
        region = Some(input_region);
      };
    }
    if let Some(vm_t) = &config.vmType {
      if anycloud_dialoguer::confirm_with_default(
        "Do you want to edit the virtual machine type for this Deploy Config?",
        true,
      ) {
        vm_type = get_some_vm_type_input();
      } else {
        vm_type = Some(vm_t.to_string());
      }
    } else {
      if anycloud_dialoguer::confirm_with_default(
        "Do you want to select which virtual machine type to use for this Deploy Config?",
        false,
      ) {
        vm_type = get_some_vm_type_input();
      };
    }
    new_cloud_configs.push(DeployConfig {
      credentialsName: cred,
      vmType: vm_type,
      region,
      minReplicas: None,
      maxReplicas: None,
    });
  }
  let prompt = if creds.len() > 1 {
    "Minimum number of VMs per region or cloud"
  } else {
    "Minimum number of VMs per region"
  };
  let replicas: String = anycloud_dialoguer::input_with_default(prompt, "1".to_string());
  let min_replicas: Option<u32> = Some(replicas.parse::<u32>().unwrap_or_else(|_| {
    eprintln!("{} is not a valid number of VMs", replicas);
    std::process::exit(1);
  }));
  let mut max_replicas = None;
  let prompt = "Would you like to define a maximum number of VMs?";
  if anycloud_dialoguer::confirm_with_default(prompt, false) {
    let prompt = if creds.len() > 1 {
      "Maximum number of VMs per region or cloud"
    } else {
      "Maximum number of VMs per region"
    };
    let replicas: String = anycloud_dialoguer::input(prompt);
    if let Ok(replicas) = replicas.parse::<u32>() {
      max_replicas = Some(replicas);
    } else {
      eprintln!("{} is not a valid number of VMs", replicas);
      std::process::exit(1);
    }
  }
  new_cloud_configs = new_cloud_configs
    .into_iter()
    .map(|mut c| {
      c.minReplicas = min_replicas;
      c.maxReplicas = max_replicas;
      c
    })
    .collect();
  deploy_configs.insert(config_name.to_string(), new_cloud_configs);
  update_anycloud_file(deploy_configs).await;
  println!(
    "Successfully edited {} Deploy Config.",
    style(config_name).bold()
  );
}

pub async fn remove_deploy_config() {
  let mut deploy_configs = get_deploy_configs().await;
  let config_names = deploy_configs.keys().cloned().collect::<Vec<String>>();
  if config_names.len() == 0 {
    prompt_add_config().await;
  }
  let selection =
    anycloud_dialoguer::select_with_default("Pick Deploy Config to remove", &config_names, 0);
  let config_name = config_names[selection].to_string();
  deploy_configs.remove(&config_name);
  update_anycloud_file(deploy_configs).await;
  println!(
    "Successfully removed {} Deploy Config.",
    style(config_name).bold()
  );
}

pub async fn list_deploy_configs() {
  let mut table = AsciiTable::default();
  table.max_width = 140;
  let configs = get_deploy_configs().await;
  if configs.len() == 0 {
    prompt_add_config().await;
  }
  let mut data: Vec<Vec<&dyn Display>> = vec![];
  for (name, config) in &mut configs.iter() {
    for (i, c) in config.iter().enumerate() {
      let mut display_vec: Vec<&dyn Display> = Vec::new();
      if i == 0 {
        display_vec.push(name);
      } else {
        display_vec.push(&"");
      };
      display_vec.push(&c.credentialsName);
      if let Some(region) = &c.region {
        display_vec.push(region);
      }
      if let Some(vm_type) = &c.vmType {
        display_vec.push(vm_type);
      }
      data.push(display_vec)
    }
  }

  let column = Column {
    header: "Name".into(),
    ..Column::default()
  };
  table.columns.insert(0, column);

  let column = Column {
    header: "Credentials Name".into(),
    ..Column::default()
  };
  table.columns.insert(1, column);

  let column = Column {
    header: "Region".into(),
    ..Column::default()
  };
  table.columns.insert(2, column);

  let column = Column {
    header: "VM Type".into(),
    ..Column::default()
  };
  table.columns.insert(3, column);

  if configs.len() > 0 {
    println!("\nDeployment configurations:\n");
    table.print(data);
  } else {
    println!("No Deploy Configs to display from anycloud.json.")
  }
}

async fn get_creds(non_interactive: bool) -> HashMap<String, Credentials> {
  if non_interactive {
    let mut credentials = HashMap::new();
    let cred_name = match std::env::var("CREDENTIALS_NAME") {
      Ok(name) => name,
      Err(_) => warn_and_exit!(1, InvalidEnvVar, "No CREDENTIALS_NAME defined").await,
    };
    match std::env::var("CLOUD_NAME") {
      Ok(cloud) => match cloud.as_str() {
        "AWS" => {
          let access_key: String = std::env::var("AWS_ACCESS_KEY").unwrap_or("".to_string());
          let secret: String = std::env::var("AWS_SECRET").unwrap_or("".to_string());
          if access_key.is_empty() || secret.is_empty() {
            warn_and_exit!(
              1,
              InvalidEnvVar,
              "No AWS environment variables defined (AWS_ACCESS_KEY, AWS_SECRET)."
            )
            .await
          }
          credentials.insert(
            cred_name,
            Credentials {
              credentials: CloudCredentials::AWS(AWSCredentials {
                accessKeyId: access_key,
                secretAccessKey: secret,
              }),
              cloudProvider: "AWS".to_owned(),
            },
          );
        }
        "GCP" => {
          let project_id: String = std::env::var("GCP_PROJECT_ID").unwrap_or("".to_string());
          let client_email: String = std::env::var("GCP_CLIENT_EMAIL").unwrap_or("".to_string());
          let private_key: String = std::env::var("GCP_PRIVATE_KEY").unwrap_or("".to_string());
          if project_id.is_empty() || client_email.is_empty() || private_key.is_empty() {
            warn_and_exit!(1, InvalidEnvVar, "No GCP environment variables defined (GCP_PROJECT_ID, GCP_CLIENT_EMAIL, GCP_PRIVATE_KEY).").await
          }
          credentials.insert(
            cred_name,
            Credentials {
              credentials: CloudCredentials::GCP(GCPCredentials {
                privateKey: private_key,
                clientEmail: client_email,
                projectId: project_id,
              }),
              cloudProvider: "GCP".to_owned(),
            },
          );
        }
        "Azure" => {
          let application_id: String = std::env::var("AZ_APP_ID").unwrap_or("".to_string());
          let directory_id: String = std::env::var("AZ_DIRECTORY_ID").unwrap_or("".to_string());
          let subscription_id: String =
            std::env::var("AZ_SUBSCRIPTION_ID").unwrap_or("".to_string());
          let secret: String = std::env::var("AZ_SECRET").unwrap_or("".to_string());
          if application_id.is_empty()
            || directory_id.is_empty()
            || subscription_id.is_empty()
            || secret.is_empty()
          {
            warn_and_exit!(1, InvalidEnvVar, "No Azure environment variables defined (AZ_APP_ID, AZ_DIRECTORY_ID, AZ_SUBSCRIPTION_ID, AZ_SECRET).").await
          }
          credentials.insert(
            cred_name,
            Credentials {
              credentials: CloudCredentials::Azure(AzureCredentials {
                applicationId: application_id,
                subscriptionId: subscription_id,
                directoryId: directory_id,
                secret: secret,
              }),
              cloudProvider: "Azure".to_owned(),
            },
          );
        }
        _ => {}
      },
      Err(_) => {
        warn_and_exit!(1, InvalidCredentialsFile, "No CLOUD_NAME defined").await;
      }
    }
    return credentials;
  }
  let home = std::env::var("HOME").unwrap();
  let file_name = &format!("{}/{}", home, CREDENTIALS_FILE);
  let file = OpenOptions::new().read(true).open(file_name);
  if let Err(_) = file {
    return HashMap::new();
  }
  let reader = BufReader::new(file.unwrap());
  let creds = serde_json::from_reader(reader);
  if let Err(err) = creds {
    warn_and_exit!(
      1,
      InvalidCredentialsFile,
      "Failed to read from {}. Error: {}",
      CREDENTIALS_FILE,
      err
    )
    .await
  } else {
    creds.unwrap()
  }
}

async fn get_deploy_configs() -> HashMap<String, Vec<DeployConfig>> {
  let home = std::env::var("PWD").unwrap();
  let file_name = &format!("{}/{}", home, ANYCLOUD_FILE);
  let file = OpenOptions::new().read(true).open(file_name);
  if let Err(_) = file {
    return HashMap::new();
  }
  let reader = BufReader::new(file.unwrap());
  let config = serde_json::from_reader(reader);
  if let Err(err) = config {
    warn_and_exit!(
      1,
      InvalidAnycloudFile,
      "Failed to read from {}. Error: {}",
      ANYCLOUD_FILE,
      err
    )
    .await
  } else {
    config.unwrap()
  }
}

// This method can be called as a binary by the end user in the CLI or as a library by the Alan daemon
// to send stats to the deploy service. We default to production so that it works as-is when it is used
// as a binary and we override the value it can have to our needs
fn get_url() -> &'static str {
  let env = std::env::var("ALAN_TECH_ENV").unwrap_or("production".to_string());
  match env.as_str() {
    "local" => "http://localhost:8080",
    "staging" => "https://deploy-staging.alantechnologies.com",
    _ => "https://deploy.alantechnologies.com",
  }
}

pub async fn get_config(config_name: &str, non_interactive: bool) -> HashMap<String, Vec<Config>> {
  let anycloud_prof = get_deploy_configs().await;
  let mut creds = get_creds(non_interactive).await;
  if creds.len() == 0 && !non_interactive {
    prompt_add_cred(true, None).await;
  } else if creds.len() == 0 && non_interactive {
    warn_and_exit!(1, NoCredentials, "No credentials defined").await
  }
  if anycloud_prof.len() == 0 && !non_interactive {
    prompt_add_config().await;
  } else if anycloud_prof.len() == 0 && non_interactive {
    warn_and_exit!(1, NoDeployConfig, "No configuration defined").await
  }
  let mut all_configs = HashMap::new();
  for (deploy_name, deploy_configs) in anycloud_prof.into_iter() {
    let mut configs = Vec::new();
    for deploy_config in deploy_configs {
      let cred_name = &deploy_config.credentialsName;
      let cred = match creds.get(cred_name) {
        Some(cred) => cred,
        None => {
          if config_name.is_empty() && non_interactive {
            // Case when is non interactive and there is no config name specified.
            // Should be caught earlier but in case we arrive here we are not interested in ask for credentials.
            continue;
          } else if !config_name.is_empty() {
            if non_interactive && &deploy_name != config_name {
              // If it is not the one we are interested in, continue.
              continue;
            } else if non_interactive && &deploy_name == config_name {
              // If no credentials found for the config specified in non interactive mode we warn and exit.
              warn_and_exit!(
                1,
                NoCredentials,
                "Non interactive mode. No credentials defined for desired config {}",
                config_name
              )
              .await;
            }
          };
          let cred: &Credentials;
          loop {
            prompt_add_cred(false, Some(cred_name)).await;
            creds = get_creds(false).await;
            cred = match creds.get(cred_name) {
              Some(cred) => cred,
              None => continue,
            };
            break;
          }
          cred
        }
      };
      configs.push(Config {
        credentials: cred.credentials.clone(),
        cloudProvider: cred.cloudProvider.to_string(),
        region: deploy_config.region,
        vmType: deploy_config.vmType,
        minReplicas: deploy_config.minReplicas,
        maxReplicas: deploy_config.maxReplicas,
      });
    }
    all_configs.insert(deploy_name, configs);
  }
  all_configs
}

pub async fn post_v1(endpoint: &str, mut body: Value) -> Result<String, PostV1Error> {
  let url = get_url();
  let mut_body = body.as_object_mut().unwrap();
  mut_body.insert(format!("accessToken"), json!(get_token()));
  mut_body.insert(format!("alanVersion"), json!(format!("v{}", VERSION)));
  mut_body.insert(format!("osName"), json!(std::env::consts::OS));
  let req = Request::post(format!("{}/v1/{}", url, endpoint))
    .header("Content-Type", "application/json")
    .body(body.to_string().into());
  let req = match req {
    Ok(req) => req,
    Err(e) => return Err(PostV1Error::Other(e.to_string())),
  };
  let resp = CLIENT.request(req).await;
  let mut resp = match resp {
    Ok(resp) => resp,
    Err(e) => return Err(PostV1Error::Other(e.to_string())),
  };
  let data = hyper::body::to_bytes(resp.body_mut()).await;
  let data = match data {
    Ok(data) => data,
    Err(e) => return Err(PostV1Error::Other(e.to_string())),
  };
  let data_str = String::from_utf8(data.to_vec());
  let data_str = match data_str {
    Ok(data_str) => data_str,
    Err(e) => return Err(PostV1Error::Other(e.to_string())),
  };
  return match resp.status() {
    st if st.is_success() => Ok(data_str),
    StatusCode::REQUEST_TIMEOUT => Err(PostV1Error::Timeout),
    StatusCode::FORBIDDEN => Err(PostV1Error::Forbidden),
    StatusCode::CONFLICT => Err(PostV1Error::Conflict),
    _ => Err(PostV1Error::Other(data_str.to_string())),
  };
}

pub async fn client_error(err_code: ErrorType, message: &str, level: &str) {
  let mut body = json!({
    "errorCode": err_code as u64,
    "message": message,
    "level": level,
  });
  if let Some(cluster_id) = CLUSTER_ID.get() {
    body
      .as_object_mut()
      .unwrap()
      .insert(format!("clusterId"), json!(cluster_id));
  }
  let _resp = post_v1("clientError", body).await;
}

pub async fn terminate() {
  let mut sp = ProgressBar::new_spinner();
  sp.enable_steady_tick(10);
  sp.set_message("Gathering information about Apps deployed");
  let apps = get_apps(false, "", false).await;
  sp.finish_and_clear();
  if apps.len() == 0 {
    println!("No Apps deployed");
    std::process::exit(0);
  }
  let ids = apps.into_iter().map(|a| a.id).collect::<Vec<String>>();
  let selection = anycloud_dialoguer::select_with_default("Pick App to terminate", &ids, 0);
  let cluster_id = &ids[selection];
  CLUSTER_ID.set(cluster_id.to_string()).unwrap();
  let styled_cluster_id = style(cluster_id).bold();
  sp = ProgressBar::new_spinner();
  sp.enable_steady_tick(10);
  sp.set_message(&format!("Terminating App {}", styled_cluster_id));
  let body = json!({
    "deployConfig": get_config("", false).await,
    "clusterId": cluster_id,
  });
  let resp = post_v1("terminate", body).await;
  let res = match resp {
    Ok(_) => {
      poll(&sp, || async {
        get_apps(false, "", false)
          .await
          .into_iter()
          .find(|app| &app.id == cluster_id)
          .is_none()
      })
      .await
    }
    Err(err) => match err {
      PostV1Error::Timeout => format!("{}", REQUEST_TIMEOUT),
      PostV1Error::Forbidden => format!("{}", FORBIDDEN_OPERATION),
      PostV1Error::Conflict => format!(
        "Failed to terminate App {}. Error: {}",
        cluster_id, NAME_CONFLICT
      ),
      PostV1Error::Unauthorized => {
        clear_token();
        format!("{}", UNAUTHORIZED_OPERATION)
      }
      PostV1Error::Other(err) => format!(
        "Failed to terminate App {}. Error: {}",
        styled_cluster_id, err
      ),
    },
  };
  sp.finish_with_message(&res);
}

pub async fn new(
  agz_b64: String,
  anycloud_params: Option<(String, String)>,
  env_b64: Option<String>,
  app_name: Option<String>,
  config_name: Option<String>,
  non_interactive: bool,
) {
  let interactive = !non_interactive;
  let app_name = if let Some(app_name) = app_name {
    app_name
  } else {
    "".to_string()
  };
  let config_name = if let Some(config_name) = config_name {
    config_name
  } else {
    "".to_string()
  };
  if !app_name.is_empty() {
    // Check if app exists
    let apps = get_apps(false, &config_name, non_interactive).await;
    let ids = apps.into_iter().map(|a| a.id).collect::<Vec<String>>();
    let app_exists: bool = match ids.iter().position(|id| &app_name == id) {
      Some(_) => true,
      None => false,
    };
    if app_exists {
      println!("App name {} already exists. Upgrading app...", app_name);
      upgrade(
        agz_b64,
        anycloud_params,
        env_b64,
        if app_name.is_empty() {
          None
        } else {
          Some(app_name.to_string())
        },
        if config_name.is_empty() {
          None
        } else {
          Some(config_name.to_string())
        },
        non_interactive,
      )
      .await;
      return;
    }
  };
  let config = get_config(&config_name, non_interactive).await;
  let config_names = config.keys().cloned().collect::<Vec<String>>();
  if config_names.len() == 0 && interactive {
    prompt_add_config().await;
  } else if config_names.len() == 0 && non_interactive {
    warn_and_exit!(
      1,
      NoDeployConfig,
      "Non interactive mode. No deploy configuration found."
    )
    .await
  }
  let selection: usize = if config_name.is_empty() && interactive {
    anycloud_dialoguer::select_with_default("Pick Deploy Config for App", &config_names, 0)
  } else if config_name.is_empty() && non_interactive {
    warn_and_exit!(
      1,
      NoDeployConfig,
      "Non interactive mode. No deploy configuration selected."
    )
    .await
  } else {
    match config_names.iter().position(|n| &config_name == n) {
      Some(pos) => pos,
      None => {
        warn_and_exit!(
          1,
          NoDeployConfig,
          "No deploy configuration found with name {}.",
          config_name
        )
        .await
      }
    }
  };
  let deploy_config = &config_names[selection];
  let app_id: std::io::Result<String> = if app_name.is_empty() && interactive {
    anycloud_dialoguer::input_with_allow_empty_as_result("Optional App name", true)
  } else if app_name.is_empty() && non_interactive {
    Err(std::io::Error::new(
      std::io::ErrorKind::NotFound,
      "Non interactive mode. No app name defined",
    ))
  } else {
    Ok(app_name)
  };
  let sp = ProgressBar::new_spinner();
  sp.enable_steady_tick(10);
  sp.set_message("Creating new App");
  let mut body = json!({
    "deployName": deploy_config,
    "deployConfig": config,
    "agzB64": agz_b64,
  });
  let mut_body = body.as_object_mut().unwrap();
  if let Ok(app_id) = app_id {
    mut_body.insert(format!("appId"), json!(app_id));
  }
  if let Some(anycloud_params) = anycloud_params {
    mut_body.insert(format!("DockerfileB64"), json!(anycloud_params.0));
    mut_body.insert(format!("appTarGzB64"), json!(anycloud_params.1));
  }
  if let Some(env_b64) = env_b64 {
    mut_body.insert(format!("envB64"), json!(env_b64));
  }
  let resp = post_v1("new", body).await;
  let res = match &resp {
    Ok(res) => {
      // idc if it's been set before, I'm setting it now!!!
      let _ = CLUSTER_ID.set(res.to_string());
      poll(&sp, || async {
        get_apps(true, &config_name, non_interactive)
          .await
          .into_iter()
          .find(|app| &app.id == res)
          .map(|app| app.status == "up")
          .unwrap_or(false)
      })
      .await
    }
    Err(err) => match err {
      PostV1Error::Timeout => format!("{}", REQUEST_TIMEOUT),
      PostV1Error::Forbidden => format!("{}", FORBIDDEN_OPERATION),
      PostV1Error::Conflict => format!("Failed to create a new App. Error: {}", NAME_CONFLICT),
      PostV1Error::Unauthorized => {
        clear_token();
        format!("{}", UNAUTHORIZED_OPERATION)
      }
      PostV1Error::Other(err) => format!("Failed to create a new App. Error: {}", err),
    },
  };
  sp.finish_with_message(&res);
}

pub async fn upgrade(
  agz_b64: String,
  anycloud_params: Option<(String, String)>,
  env_b64: Option<String>,
  app_name: Option<String>,
  config_name: Option<String>,
  non_interactive: bool,
) {
  let interactive = !non_interactive;
  let app_name = if let Some(app_name) = app_name {
    app_name
  } else {
    "".to_string()
  };
  let config_name = if let Some(config_name) = config_name {
    config_name
  } else {
    "".to_string()
  };
  let mut sp = ProgressBar::new_spinner();
  sp.enable_steady_tick(10);
  sp.set_message("Gathering information about Apps deployed");
  let apps = get_apps(false, &config_name, non_interactive).await;
  sp.finish_and_clear();
  if apps.len() == 0 {
    println!("No Apps deployed");
    std::process::exit(0);
  }
  let (ids, sizes): (Vec<String>, Vec<usize>) = apps.into_iter().map(|a| (a.id, a.size)).unzip();
  let selection: usize = if app_name.is_empty() && interactive {
    anycloud_dialoguer::select_with_default("Pick App to upgrade", &ids, 0)
  } else if app_name.is_empty() && non_interactive {
    warn_and_exit!(
      1,
      NoAppNameDefined,
      "Non interactive mode. No app name provided to upgrade."
    )
    .await
  } else {
    match ids.iter().position(|id| &app_name == id) {
      Some(pos) => pos,
      None => {
        warn_and_exit!(
          1,
          NoAppNameDefined,
          "No app name found with name {}.",
          app_name
        )
        .await
      }
    }
  };
  let cluster_id = &ids[selection];
  CLUSTER_ID.set(cluster_id.to_string()).unwrap();
  let styled_cluster_id = style(cluster_id).bold();
  let config = get_config(&config_name, non_interactive).await;
  sp = ProgressBar::new_spinner();
  sp.enable_steady_tick(10);
  sp.set_message(&format!("Upgrading App {}", styled_cluster_id));
  let mut body = json!({
    "clusterId": cluster_id,
    "deployConfig": config,
    "agzB64": agz_b64,
  });
  let mut_body = body.as_object_mut().unwrap();
  if let Some(anycloud_params) = anycloud_params {
    mut_body.insert(format!("DockerfileB64"), json!(anycloud_params.0));
    mut_body.insert(format!("appTarGzB64"), json!(anycloud_params.1));
  }
  if let Some(env_b64) = env_b64 {
    mut_body.insert(format!("envB64"), json!(env_b64));
  }
  let resp = post_v1("upgrade", body).await;
  let res = match resp {
    Ok(_) => {
      // Check every 10s over 5 min if app already start upgrading
      let mut counter: u8 = 0;
      while counter < 30 {
        let is_upgrading = get_apps(true, &config_name, non_interactive)
          .await
          .into_iter()
          .find(|app| &app.id == cluster_id)
          .map(|app| app.status == "down")
          .unwrap_or(false);
        if is_upgrading {
          break;
        }
        counter += 1;
        tokio::time::sleep(Duration::from_secs(10)).await;
      }
<<<<<<< HEAD
      poll(&sp, || async {
        get_apps(false, &config_name, non_interactive)
          .await
          .into_iter()
          .find(|app| &app.id == cluster_id)
          .map(|app| app.size == sizes[selection])
          .unwrap_or(false)
      })
      .await
=======
      if counter == 30 {
        format!(
          "Could not find any information related to {}, try again later.",
          cluster_id
        )
      } else {
        poll(&sp, || async {
          get_apps(false)
            .await
            .into_iter()
            .find(|app| &app.id == cluster_id)
            .map(|app| app.size == sizes[selection])
            .unwrap_or(false)
        })
        .await
      }
>>>>>>> 18c16c24
    }
    Err(err) => match err {
      PostV1Error::Timeout => format!("{}", REQUEST_TIMEOUT),
      PostV1Error::Forbidden => format!("{}", FORBIDDEN_OPERATION),
      PostV1Error::Conflict => format!("Failed to create a new app. Error: {}", NAME_CONFLICT),
      PostV1Error::Unauthorized => {
        clear_token();
        format!("{}", UNAUTHORIZED_OPERATION)
      }
      PostV1Error::Other(err) => format!("Failed to create a new app. Error: {}", err),
    },
  };
  sp.finish_with_message(&res);
}

async fn get_apps(status: bool, config_name: &str, non_interactive: bool) -> Vec<App> {
  let config = get_config(config_name, non_interactive).await;
  let body = json!({
    "deployConfig": config,
    "status": status,
  });
  let response = post_v1("info", body).await;
  let resp = match &response {
    Ok(resp) => resp,
    Err(err) => {
      match err {
        PostV1Error::Timeout => {
          eprintln!("{}", REQUEST_TIMEOUT);
        }
        PostV1Error::Forbidden => {
          eprintln!("{}", FORBIDDEN_OPERATION);
        }
        PostV1Error::Conflict => {
          eprintln!(
            "Displaying status for Apps failed with error: {}",
            NAME_CONFLICT
          );
        }
        PostV1Error::Unauthorized => {
          clear_token();
          eprintln!("{}", UNAUTHORIZED_OPERATION);
        }
        PostV1Error::Other(err) => {
          eprintln!("Displaying status for Apps failed with error: {}", err);
        }
      }
      std::process::exit(1);
    }
  };
  serde_json::from_str(resp).unwrap()
}

pub async fn info() {
  let sp = ProgressBar::new_spinner();
  sp.enable_steady_tick(10);
  sp.set_message("Gathering information about Apps deployed");
  let mut apps = get_apps(true, "", false).await;
  sp.finish_and_clear();
  if apps.len() == 0 {
    println!("No Apps deployed");
    std::process::exit(0);
  }

  let mut clusters = AsciiTable::default();
  clusters.max_width = 140;

  let column = Column {
    header: "App ID".into(),
    ..Column::default()
  };
  clusters.columns.insert(0, column);

  let column = Column {
    header: "Url".into(),
    ..Column::default()
  };
  clusters.columns.insert(1, column);

  let column = Column {
    header: "Deploy Config".into(),
    ..Column::default()
  };
  clusters.columns.insert(2, column);

  let column = Column {
    header: "Size".into(),
    ..Column::default()
  };
  clusters.columns.insert(3, column);

  let column = Column {
    header: "Status".into(),
    ..Column::default()
  };
  clusters.columns.insert(4, column);

  let mut app_data: Vec<Vec<&dyn Display>> = vec![];
  let mut profile_data: Vec<Vec<&dyn Display>> = vec![];
  let mut deploy_profiles = HashSet::new();
  for app in &mut apps {
    app_data.push(vec![
      &app.id,
      &app.url,
      &app.deployName,
      &app.size,
      &app.status,
    ]);
    if deploy_profiles.contains(&app.deployName) {
      continue;
    }
    for (i, profile) in app.cloudConfigs.iter().enumerate() {
      let mut display_vec: Vec<&dyn Display> = Vec::new();
      if i == 0 {
        display_vec.push(&app.deployName);
      } else {
        display_vec.push(&"");
      };
      if let Some(region) = &profile.region {
        display_vec.push(region);
      }
      if let Some(vm_type) = &profile.vmType {
        display_vec.push(vm_type);
      }
      profile_data.push(display_vec)
    }
    deploy_profiles.insert(&app.deployName);
  }

  println!("Apps deployed:\n");
  clusters.print(app_data);

  let mut profiles = AsciiTable::default();
  profiles.max_width = 140;

  let column = Column {
    header: "Deploy Config".into(),
    ..Column::default()
  };
  profiles.columns.insert(0, column);

  let column = Column {
    header: "Region".into(),
    ..Column::default()
  };
  profiles.columns.insert(1, column);

  let column = Column {
    header: "VM Type".into(),
    ..Column::default()
  };
  profiles.columns.insert(2, column);
  println!("\nDeploy Configs used:\n");
  profiles.print(profile_data);
}

pub async fn poll<Callback, CallbackFut>(sp: &ProgressBar, terminator: Callback) -> String
where
  Callback: Fn() -> CallbackFut,
  CallbackFut: Future<Output = bool>,
{
  let body = json!({
    "clusterId": CLUSTER_ID.get().expect("cluster ID not set..."),
  });
  let mut lines: Vec<String> = vec![];
  let mut is_done = false;
  const DEFAULT_SLEEP_DURATION: Duration = Duration::from_secs(10);
  let mut sleep_override = None;
  while !is_done {
    is_done = terminator().await;
    if is_done {
      sleep_override = Some(Duration::from_secs(0));
    }
    let logs = match post_v1("logs", body.clone()).await {
      Ok(logs) => logs,
      Err(err) => {
        if let Some(last_line) = lines.get(lines.len() - 1) {
          sp.println(last_line);
        }
        return match err {
          PostV1Error::Timeout => REQUEST_TIMEOUT.to_string(),
          PostV1Error::Forbidden => FORBIDDEN_OPERATION.to_string(),
          PostV1Error::Unauthorized => UNAUTHORIZED_OPERATION.to_string(),
          PostV1Error::Conflict => {
            clear_token();
            NAME_CONFLICT.to_string()
          }
          PostV1Error::Other(err) => format!("Unexpected error: {}", err),
        };
      }
    };
    // it's ok to leave out the newline chars, since `sp.println` will insert
    // those for us
    let new_lines = logs.split("\n").skip(lines.len()).collect::<Vec<_>>();
    // update the spinner and lines above the spinner
    new_lines
      .into_iter()
      .filter(|new_line| !new_line.is_empty())
      .for_each(|new_line| {
        // print latest line if any.
        // Will not print multiple times the same line since here we are adding a new one
        // If no new lines, this iter will not execute and will not duplicate lines as if we put this check outside
        if lines.len() > 0 {
          if let Some(last_line) = lines.get(lines.len() - 1) {
            sp.println(last_line);
          }
        };
        sp.set_message(new_line);
        lines.push(new_line.to_string());
      });
    tokio::time::sleep(match sleep_override.take() {
      None => DEFAULT_SLEEP_DURATION,
      Some(sleep_override) => sleep_override,
    })
    .await;
  }
  lines.pop().unwrap_or_default()
}

fn is_burstable(vm_type: &str) -> bool {
  BURSTABLE_VM_TYPES.contains(&vm_type)
}

fn is_small(vm_type: &str) -> bool {
  SMALL_VM_TYPES.contains(&vm_type)
}

fn print_vm_type_warns(vm_type: &str) -> () {
  if is_burstable(vm_type) {
    print_burstable_vm_warn();
  }
  if is_small(vm_type) {
    print_small_vm_warn();
  }
}

fn print_burstable_vm_warn() -> () {
  println!(
    "WARNING: You have selected a burstable virtual machine type. \
    These virtual machine types can misbehave under heavy load and \
    do not work correctly with our automatic scale."
  )
}

// Warn if user choose a machine type with 1GB or less memory
fn print_small_vm_warn() -> () {
  println!(
    "WARNING: You have selected a virtual machine type that is too small. \
    These virtual machine types can underperform and take more time to start."
  )
}

fn get_some_vm_type_input() -> Option<String> {
  loop {
    let input_vm_type: String = anycloud_dialoguer::input("Virtual machine type");
    if is_burstable(&input_vm_type) || is_small(&input_vm_type) {
      print_vm_type_warns(&input_vm_type);
      if anycloud_dialoguer::confirm_with_default(
        "Are you sure you want to continue with the selected virtual machine type?",
        false,
      ) {
        return Some(input_vm_type);
      }
    } else {
      return Some(input_vm_type);
    }
  }
}<|MERGE_RESOLUTION|>--- conflicted
+++ resolved
@@ -1367,17 +1367,6 @@
         counter += 1;
         tokio::time::sleep(Duration::from_secs(10)).await;
       }
-<<<<<<< HEAD
-      poll(&sp, || async {
-        get_apps(false, &config_name, non_interactive)
-          .await
-          .into_iter()
-          .find(|app| &app.id == cluster_id)
-          .map(|app| app.size == sizes[selection])
-          .unwrap_or(false)
-      })
-      .await
-=======
       if counter == 30 {
         format!(
           "Could not find any information related to {}, try again later.",
@@ -1385,7 +1374,7 @@
         )
       } else {
         poll(&sp, || async {
-          get_apps(false)
+          get_apps(false, &config_name, non_interactive)
             .await
             .into_iter()
             .find(|app| &app.id == cluster_id)
@@ -1394,7 +1383,6 @@
         })
         .await
       }
->>>>>>> 18c16c24
     }
     Err(err) => match err {
       PostV1Error::Timeout => format!("{}", REQUEST_TIMEOUT),
