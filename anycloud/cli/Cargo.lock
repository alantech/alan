--- conflicted
+++ resolved
@@ -11,11 +11,7 @@
 
 [[package]]
 name = "anycloud"
-<<<<<<< HEAD
-version = "0.1.42-beta53"
-=======
 version = "0.1.42-beta55"
->>>>>>> 1552922c
 dependencies = [
  "ascii_table",
  "base64",
